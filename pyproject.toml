--- conflicted
+++ resolved
@@ -50,11 +50,7 @@
 psutil = ">=5.0.0"
 pydantic = ">=2.0,<=2.11.9"
 pydantic-settings = "*"
-<<<<<<< HEAD
 jsonref = "*"
-pymysql = { version = "~1.1.0,>=1.1.1" }
-=======
->>>>>>> c9889e66
 python = ">=3.9,<3.13"
 python-dateutil = "^2.8.1"
 pyyaml = ">=6.0.1"
