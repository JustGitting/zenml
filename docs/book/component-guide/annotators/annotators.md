--- conflicted
+++ resolved
@@ -33,12 +33,8 @@
 
 ### List of available annotators
 
-<<<<<<< HEAD
 For production use cases, some more flavors can be found in specific `integrations` modules. In terms of annotators,
 ZenML features integrations with the following tools.
-=======
-For production use cases, some more flavors can be found in specific `integrations` modules. In terms of annotators, ZenML features integrations with `label_studio` and `pigeon`.
->>>>>>> 65bafcfb
 
 | Annotator                               | Flavor         | Integration    | Notes                                                                               |
 | --------------------------------------- | -------------- | -------------- | ----------------------------------------------------------------------------------- |
