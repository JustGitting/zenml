# Deploy pipelines to production using Kubeflow Pipelines

When developing ML models, you probably develop your pipelines on your local machine initially as this allows for 
quicker iteration and debugging. However, at a certain point when you are finished with its design, you might want to 
transition to a more production-ready setting and deploy the pipeline to a more robust environment.

You can also watch a video of this example [here](https://www.youtube.com/watch?v=b5TXRYkdL3w).

## Pre-requisites

In order to run this example, we have to install a few tools that allow ZenML to spin up a local Kubeflow Pipelines 
setup:

* [K3D](https://k3d.io/v5.2.1/#installation) to spin up a local Kubernetes cluster
* The Kubernetes command-line tool [Kubectl](https://kubernetes.io/docs/tasks/tools/#kubectl) to deploy 
Kubeflow Pipelines
* [Docker](https://docs.docker.com/get-docker/) to build docker images that run your pipeline in Kubernetes 
pods (**Note**: the local Kubeflow Pipelines deployment requires more than 2 GB of RAM, so if you're using 
Docker Desktop make sure to update the resource limits in the preferences)


## Installation

Next, we will install ZenML, get the code for this example and initialize a ZenML repository:

```bash
# Install python dependencies
<<<<<<< HEAD
=======
pip install zenml

# Install ZenML integrations
>>>>>>> 8e857e17
zenml integration install kubeflow  
zenml integration install sklearn  

# Pull the kubeflow example
zenml example pull kubeflow
cd zenml_examples/kubeflow

# Initialize a ZenML repository
git init
zenml init
```

## Run on a local Kubeflow Pipelines deployment

### Create a local Kubeflow Pipelines Stack

Now with all the installation and initialization out of the way, all that's left to do is configuring our 
ZenML [stack](https://docs.zenml.io/core-concepts). For this example, the stack we create consists of the 
following four parts:
* The **local artifact store** stores step outputs on your hard disk. 
* The **local metadata store** stores metadata like the pipeline name and step parameters inside a local SQLite database.
* The docker images that are created to run your pipeline are stored in a local docker **container registry**.
* The **Kubeflow orchestrator** is responsible for running your ZenML pipeline in Kubeflow Pipelines.

```bash
# Make sure to create the local registry on port 5000 for it to work 
zenml container-registry register local_registry localhost:5000
zenml orchestrator register kubeflow_orchestrator kubeflow
zenml stack register local_kubeflow_stack \
    -m local_metadata_store \
    -a local_artifact_store \
    -o kubeflow_orchestrator \
    -c local_registry

# Activate the newly created stack
zenml stack set local_kubeflow_stack
```

### Start up Kubeflow Pipelines locally
ZenML takes care of setting up and configuring the local Kubeflow Pipelines deployment. All we need to do is run:
```bash
zenml stack up
```
When the setup is finished, you should see a local URL which you can access in your browser and take a look at the 
Kubeflow Pipelines UI.


### Run the pipeline
We can now run the pipeline by simply executing the python script:

```bash
python run.py
```

This will build a docker image containing all the necessary python packages and files, push it to the local container 
registry and schedule a pipeline run in Kubeflow Pipelines.
Once the script is finished, you should be able to see the pipeline run [here](http://localhost:8080/#/runs).

### Clean up
Once you're done experimenting, you can delete the local Kubernetes cluster and all associated resources by calling:

```bash
zenml stack down
```

## Run the same pipeline on Kubeflow Pipelines deployed to GCP

We will now run the same pipeline in Kubeflow Pipelines deployed to a Google Kubernetes Engine cluster. 
As you can see from the long list of additional pre-requisites, this requires lots of external setup steps at the 
moment. In future releases ZenML will be able to automate most of these steps for you, so make sure to revisit this 
guide if this is something you're interested in!

### Additional pre-requisites

* An existing [GCP container registry](https://cloud.google.com/container-registry/docs).
* An existing [GCP bucket](https://cloud.google.com/storage/docs/creating-buckets).
* [Kubeflow Pipelines](https://www.kubeflow.org/docs/distributions/gke/deploy/overview/) deployed to a Google 
Kubernetes Engine cluster.
* The local docker client has to be [authorized](https://cloud.google.com/container-registry/docs/advanced-authentication) 
to access the GCP container registry.
* Kubectl can [access](https://cloud.google.com/kubernetes-engine/docs/how-to/cluster-access-for-kubectl) your GCP 
Kubernetes cluster.
* The [current context](https://kubernetes.io/docs/reference/kubectl/cheatsheet/#kubectl-context-and-configuration) 
configured in Kubectl points to your GCP cluster. 

### Create a GCP Kubeflow Pipelines stack

To run our pipeline on Kubeflow Pipelines deployed to GCP, we will create a new stack with these components:
* The **artifact store** stores step outputs in a GCP Bucket. 
* The **metadata store** stores metadata inside the Kubeflow Pipelines internal MySQL database.
* The docker images that are created to run your pipeline are stored in GCP **container registry**.
* The **Kubeflow orchestrator** is the same as in the local Kubeflow Pipelines example.

When running the upcoming commands, make sure to replace `$PATH_TO_YOUR_CONTAINER_REGISTRY` and 
`$PATH_TO_YOUR_GCP_BUCKET` with the actual URI's of your container registry and bucket.

```bash
# In order to create the GCP artifact store, we need to install one additional ZenML integration:
zenml integration install gcp

# Create the stack and its components
zenml container-registry register gcp_registry $PATH_TO_YOUR_CONTAINER_REGISTRY
zenml metadata-store register kubeflow_metadata_store kubeflow
zenml artifact-store register gcp_artifact_store gcp --path=$PATH_TO_YOUR_GCP_BUCKET
zenml stack register gcp_kubeflow_stack \
    -m kubeflow_metadata_store \
    -a gcp_artifact_store \
    -o kubeflow_orchestrator \
    -c gcp_registry
    
# Activate the newly created stack
zenml stack set gcp_kubeflow_stack
```

### Run the pipeline

Configuring and activating the new stack is all that's necessary to switch from running your pipelines locally 
to running them on GCP:

```bash
python run.py
```

That's it! If everything went as planned this pipeline should now be running in the cloud, and we are one step 
closer to a production pipeline!<|MERGE_RESOLUTION|>--- conflicted
+++ resolved
@@ -25,12 +25,9 @@
 
 ```bash
 # Install python dependencies
-<<<<<<< HEAD
-=======
 pip install zenml
 
 # Install ZenML integrations
->>>>>>> 8e857e17
 zenml integration install kubeflow  
 zenml integration install sklearn  
 
