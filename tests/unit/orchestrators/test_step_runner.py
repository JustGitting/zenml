#  Copyright (c) ZenML GmbH 2022. All Rights Reserved.
#
#  Licensed under the Apache License, Version 2.0 (the "License");
#  you may not use this file except in compliance with the License.
#  You may obtain a copy of the License at:
#
#       https://www.apache.org/licenses/LICENSE-2.0
#
#  Unless required by applicable law or agreed to in writing, software
#  distributed under the License is distributed on an "AS IS" BASIS,
#  WITHOUT WARRANTIES OR CONDITIONS OF ANY KIND, either express
#  or implied. See the License for the specific language governing
#  permissions and limitations under the License.

from uuid import uuid4

import pytest

from zenml import save_artifact
from zenml.artifacts.unmaterialized_artifact import UnmaterializedArtifact
from zenml.config.pipeline_configurations import PipelineConfiguration
from zenml.config.step_configurations import Step
from zenml.config.step_run_info import StepRunInfo
from zenml.models import PipelineRunResponse, StepRunResponse
from zenml.orchestrators.step_launcher import StepRunner
from zenml.stack import Stack
from zenml.steps import step


@step
def successful_step() -> None:
    pass


@step
def failing_step() -> None:
    raise RuntimeError()


def test_running_a_successful_step(
    mocker,
    local_stack,
    sample_pipeline_run: PipelineRunResponse,
    sample_step_run: StepRunResponse,
):
    """Tests that running a successful step runs the step entrypoint
    and correctly prepares/cleans up."""
    mock_prepare_step_run = mocker.patch.object(Stack, "prepare_step_run")
    mock_cleanup_step_run = mocker.patch.object(Stack, "cleanup_step_run")
    mocker.patch(
        "zenml.artifacts.utils.save_artifact",
        return_value=uuid4(),
    )
    mock_publish_successful_step_run = mocker.patch(
        "zenml.orchestrators.step_runner.publish_successful_step_run"
    )

    step = Step.model_validate(
        {
            "spec": {
                "source": "tests.unit.orchestrators.test_step_runner.successful_step",
                "upstream_steps": [],
            },
            "config": {
                "name": "step_name",
            },
        }
    )
    pipeline_config = PipelineConfiguration(name="pipeline_name")
    step_run_info = StepRunInfo(
        step_run_id=uuid4(),
        run_id=uuid4(),
        run_name="run_name",
        pipeline_step_name="step_name",
        config=step.config,
        pipeline=pipeline_config,
    )

    runner = StepRunner(step=step, stack=local_stack)
    runner.run(
        pipeline_run=sample_pipeline_run,
        step_run=sample_step_run,
        step_run_info=step_run_info,
        input_artifacts={},
        output_artifact_uris={},
    )
    mock_prepare_step_run.assert_called_with(info=step_run_info)
    mock_cleanup_step_run.assert_called_with(
        info=step_run_info, step_failed=False
    )
    mock_publish_successful_step_run.assert_called_once()


def test_running_a_failing_step(
    mocker,
    local_stack,
    sample_pipeline_run: PipelineRunResponse,
    sample_step_run: StepRunResponse,
):
    """Tests that running a failing step runs the step entrypoint
    and correctly prepares/cleans up."""

    mock_prepare_step_run = mocker.patch.object(Stack, "prepare_step_run")
    mock_cleanup_step_run = mocker.patch.object(Stack, "cleanup_step_run")
    mocker.patch(
        "zenml.artifacts.utils.save_artifact",
        return_value=uuid4(),
    )
    mock_publish_successful_step_run = mocker.patch(
        "zenml.orchestrators.step_runner.publish_successful_step_run"
    )

    step = Step.model_validate(
        {
            "spec": {
                "source": "tests.unit.orchestrators.test_step_runner.failing_step",
                "upstream_steps": [],
            },
            "config": {
                "name": "step_name",
            },
        }
    )
    pipeline_config = PipelineConfiguration(name="pipeline_name")
    step_run_info = StepRunInfo(
        step_run_id=uuid4(),
        run_id=uuid4(),
        run_name="run_name",
        pipeline_step_name="step_name",
        config=step.config,
        pipeline=pipeline_config,
    )

    runner = StepRunner(step=step, stack=local_stack)
    with pytest.raises(RuntimeError):
        runner.run(
            pipeline_run=sample_pipeline_run,
            step_run=sample_step_run,
            step_run_info=step_run_info,
            input_artifacts={},
            output_artifact_uris={},
        )

    mock_prepare_step_run.assert_called_with(info=step_run_info)
    mock_cleanup_step_run.assert_called_with(
        info=step_run_info, step_failed=True
    )
    mock_publish_successful_step_run.assert_not_called()


def test_loading_unmaterialized_input_artifact(local_stack, clean_client):
    """Tests that having an input of type `UnmaterializedArtifact` does not
    materialize the artifact but instead returns the response model."""
<<<<<<< HEAD
    step = Step.model_validate(
=======
    artifact_response = save_artifact(
        42, "main_answer", manual_save=False
    ).get_hydrated_version()

    step = Step.parse_obj(
>>>>>>> 17d62099
        {
            "spec": {
                "source": "module.step_class",
                "upstream_steps": [],
            },
            "config": {
                "name": "step_name",
            },
        }
    )
    runner = StepRunner(step=step, stack=local_stack)
    artifact = runner._load_input_artifact(
        artifact=artifact_response, data_type=UnmaterializedArtifact
    )
    assert artifact.dict() == artifact_response.dict()<|MERGE_RESOLUTION|>--- conflicted
+++ resolved
@@ -151,15 +151,12 @@
 def test_loading_unmaterialized_input_artifact(local_stack, clean_client):
     """Tests that having an input of type `UnmaterializedArtifact` does not
     materialize the artifact but instead returns the response model."""
-<<<<<<< HEAD
-    step = Step.model_validate(
-=======
+
     artifact_response = save_artifact(
         42, "main_answer", manual_save=False
     ).get_hydrated_version()
 
-    step = Step.parse_obj(
->>>>>>> 17d62099
+    step = Step.model_validate(
         {
             "spec": {
                 "source": "module.step_class",
