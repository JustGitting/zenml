#  Copyright (c) ZenML GmbH 2022. All Rights Reserved.
#
#  Licensed under the Apache License, Version 2.0 (the "License");
#  you may not use this file except in compliance with the License.
#  You may obtain a copy of the License at:
#
#       https://www.apache.org/licenses/LICENSE-2.0
#
#  Unless required by applicable law or agreed to in writing, software
#  distributed under the License is distributed on an "AS IS" BASIS,
#  WITHOUT WARRANTIES OR CONDITIONS OF ANY KIND, either express
#  or implied. See the License for the specific language governing
#  permissions and limitations under the License.
from datetime import datetime
from uuid import uuid4

import pytest

from zenml.artifact_stores import BaseArtifactStore
from zenml.enums import StackComponentType
from zenml.orchestrators import BaseOrchestrator
from zenml.stack import Stack, StackComponent, StackValidator
from zenml.stack.stack_component import StackComponentConfig

MOCK_FLAVOR = "mock_flavor"


@pytest.fixture
def stack_with_mock_components(mocker):
    """Returns a stack instance with mocked components."""
    orchestrator = mocker.Mock(
        spec=BaseOrchestrator,
        type=StackComponentType.ORCHESTRATOR,
        flavor=MOCK_FLAVOR,
    )
    artifact_store = mocker.Mock(
        spec=BaseArtifactStore,
        type=StackComponentType.ARTIFACT_STORE,
        flavor=MOCK_FLAVOR,
    )
<<<<<<< HEAD
    orchestrator.config.required_secrets = set()
    artifact_store.config.required_secrets = set()
=======
    orchestrator.required_secrets = set()
    metadata_store.required_secrets = set()
    artifact_store.required_secrets = set()
    artifact_store.path = "/"
>>>>>>> 5b681c4d

    return Stack(
        id=uuid4(),
        name="mock_stack",
        orchestrator=orchestrator,
        artifact_store=artifact_store,
    )


@pytest.fixture
def failing_stack_validator():
    """Returns a stack validator instance that always fails."""
    return StackValidator(custom_validation_function=lambda _: (False, "Error"))


@pytest.fixture
def stub_component_config():
    class _StubComponentConfig(StackComponentConfig):
        some_public_attribute_name = "Aria"
        _some_private_attribute_name = "Also Aria"

    return _StubComponentConfig()


@pytest.fixture
def stub_component():
    class _StubComponentConfig(StackComponentConfig):
        some_public_attribute_name = "Aria"
        _some_private_attribute_name = "Also Aria"

    class _StubComponent(StackComponent):
        @property
        def config(self) -> _StubComponentConfig:
            return self._config

    return _StubComponent(
        name="StubComponent",
        id=uuid4(),
        config=_StubComponentConfig(),
        flavor=MOCK_FLAVOR,
        type=StackComponentType.ORCHESTRATOR,
        user=uuid4(),
        project=uuid4(),
        created=datetime.now(),
        updated=datetime.now(),
    )<|MERGE_RESOLUTION|>--- conflicted
+++ resolved
@@ -38,15 +38,9 @@
         type=StackComponentType.ARTIFACT_STORE,
         flavor=MOCK_FLAVOR,
     )
-<<<<<<< HEAD
     orchestrator.config.required_secrets = set()
     artifact_store.config.required_secrets = set()
-=======
-    orchestrator.required_secrets = set()
-    metadata_store.required_secrets = set()
-    artifact_store.required_secrets = set()
-    artifact_store.path = "/"
->>>>>>> 5b681c4d
+    artifact_store.config.path = "/"
 
     return Stack(
         id=uuid4(),
