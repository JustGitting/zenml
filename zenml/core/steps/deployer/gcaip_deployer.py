--- conflicted
+++ resolved
@@ -11,26 +11,9 @@
 #  WITHOUT WARRANTIES OR CONDITIONS OF ANY KIND, either express
 #  or implied. See the License for the specific language governing
 #  permissions and limitations under the License.
-<<<<<<< HEAD
 
 
 import os
-=======
-#
-#  Licensed under the Apache License, Version 2.0 (the "License");
-#  you may not use this file except in compliance with the License.
-#  You may obtain a copy of the License at:
-#
-#       http://www.apache.org/licenses/LICENSE-2.0
-#
-#  Unless required by applicable law or agreed to in writing, software
-#  distributed under the License is distributed on an "AS IS" BASIS,
-#  WITHOUT WARRANTIES OR CONDITIONS OF ANY KIND, either express
-#  or implied. See the License for the specific language governing
-#  permissions and limitations under the License.
-"""Google Cloud AI Platform deployer step implementation."""
-from datetime import datetime
->>>>>>> b5853912
 from typing import Text
 
 from tfx.proto import pusher_pb2
@@ -47,8 +30,6 @@
                  project_id: Text,
                  model_name: Text = None,
                  **kwargs):
-<<<<<<< HEAD
-=======
         """
         Google Cloud AI Platform Deployer Step constructor.
 
@@ -62,8 +43,6 @@
             model_name: Name given to the trained model.
             **kwargs: Additional keyword arguments.
         """
-
->>>>>>> b5853912
         super(GCAIPDeployer, self).__init__(project_id=project_id,
                                             model_name=model_name,
                                             **kwargs)
