--- conflicted
+++ resolved
@@ -135,12 +135,9 @@
         enable_artifact_metadata: Optional[bool] = None,
         enable_artifact_visualization: Optional[bool] = None,
         enable_step_logs: Optional[bool] = None,
-<<<<<<< HEAD
         environment: Optional[Dict[str, Any]] = None,
         secrets: Optional[List[str]] = None,
-=======
         enable_pipeline_logs: Optional[bool] = None,
->>>>>>> 24a2f496
         settings: Optional[Mapping[str, "SettingsOrDict"]] = None,
         tags: Optional[List[Union[str, "Tag"]]] = None,
         extra: Optional[Dict[str, Any]] = None,
@@ -160,14 +157,11 @@
             enable_artifact_visualization: If artifact visualization should be
                 enabled for this pipeline.
             enable_step_logs: If step logs should be enabled for this pipeline.
-<<<<<<< HEAD
             environment: Environment variables to set when running this
                 pipeline.
             secrets: Secrets to set as environment variables when running this
                 pipeline.
-=======
             enable_pipeline_logs: If pipeline logs should be enabled for this pipeline.
->>>>>>> 24a2f496
             settings: Settings for this pipeline.
             tags: Tags to apply to runs of this pipeline.
             extra: Extra configurations for this pipeline.
@@ -193,12 +187,9 @@
                 enable_artifact_metadata=enable_artifact_metadata,
                 enable_artifact_visualization=enable_artifact_visualization,
                 enable_step_logs=enable_step_logs,
-<<<<<<< HEAD
                 environment=environment,
                 secrets=secrets,
-=======
                 enable_pipeline_logs=enable_pipeline_logs,
->>>>>>> 24a2f496
                 settings=settings,
                 tags=tags,
                 extra=extra,
@@ -318,12 +309,9 @@
         enable_artifact_metadata: Optional[bool] = None,
         enable_artifact_visualization: Optional[bool] = None,
         enable_step_logs: Optional[bool] = None,
-<<<<<<< HEAD
         environment: Optional[Dict[str, Any]] = None,
         secrets: Optional[List[str]] = None,
-=======
         enable_pipeline_logs: Optional[bool] = None,
->>>>>>> 24a2f496
         settings: Optional[Mapping[str, "SettingsOrDict"]] = None,
         tags: Optional[List[Union[str, "Tag"]]] = None,
         extra: Optional[Dict[str, Any]] = None,
@@ -353,16 +341,13 @@
             enable_artifact_visualization: If artifact visualization should be
                 enabled for this pipeline.
             enable_step_logs: If step logs should be enabled for this pipeline.
-<<<<<<< HEAD
             environment: Environment variables to set when running this
                 pipeline.
             secrets: Secrets to set as environment variables when running this
                 pipeline.
             settings: Settings for this pipeline.
-=======
             enable_pipeline_logs: If pipeline logs should be enabled for this pipeline.
             settings: settings for this pipeline.
->>>>>>> 24a2f496
             tags: Tags to apply to runs of this pipeline.
             extra: Extra configurations for this pipeline.
             on_failure: Callback function in event of failure of the step. Can
@@ -407,12 +392,9 @@
                 "enable_artifact_metadata": enable_artifact_metadata,
                 "enable_artifact_visualization": enable_artifact_visualization,
                 "enable_step_logs": enable_step_logs,
-<<<<<<< HEAD
                 "environment": environment,
                 "secrets": secrets,
-=======
                 "enable_pipeline_logs": enable_pipeline_logs,
->>>>>>> 24a2f496
                 "settings": settings,
                 "tags": tags,
                 "extra": extra,
