#  Copyright (c) ZenML GmbH 2023. All Rights Reserved.
#
#  Licensed under the Apache License, Version 2.0 (the "License");
#  you may not use this file except in compliance with the License.
#  You may obtain a copy of the License at:
#
#       https://www.apache.org/licenses/LICENSE-2.0
#
#  Unless required by applicable law or agreed to in writing, software
#  distributed under the License is distributed on an "AS IS" BASIS,
#  WITHOUT WARRANTIES OR CONDITIONS OF ANY KIND, either express
#  or implied. See the License for the specific language governing
#  permissions and limitations under the License.
"""ZenML pipeline decorator definition."""

from typing import (
    TYPE_CHECKING,
    Any,
    Callable,
    Dict,
    List,
    Optional,
    TypeVar,
    Union,
    overload,
)

from zenml.logger import get_logger

if TYPE_CHECKING:
    from zenml.config.base_settings import SettingsOrDict
    from zenml.model.model import Model
    from zenml.pipelines.pipeline_definition import Pipeline
    from zenml.types import HookSpecification
    from zenml.utils.tag_utils import Tag

    F = TypeVar("F", bound=Callable[..., None])

logger = get_logger(__name__)


@overload
def pipeline(_func: "F") -> "Pipeline": ...


@overload
def pipeline(
    *,
    name: Optional[str] = None,
    enable_cache: Optional[bool] = None,
    enable_artifact_metadata: Optional[bool] = None,
    enable_step_logs: Optional[bool] = None,
<<<<<<< HEAD
    environment: Optional[Dict[str, Any]] = None,
    secrets: Optional[List[str]] = None,
=======
    enable_pipeline_logs: Optional[bool] = None,
>>>>>>> 24a2f496
    settings: Optional[Dict[str, "SettingsOrDict"]] = None,
    tags: Optional[List[Union[str, "Tag"]]] = None,
    extra: Optional[Dict[str, Any]] = None,
    on_failure: Optional["HookSpecification"] = None,
    on_success: Optional["HookSpecification"] = None,
    model: Optional["Model"] = None,
    substitutions: Optional[Dict[str, str]] = None,
) -> Callable[["F"], "Pipeline"]: ...


def pipeline(
    _func: Optional["F"] = None,
    *,
    name: Optional[str] = None,
    enable_cache: Optional[bool] = None,
    enable_artifact_metadata: Optional[bool] = None,
    enable_step_logs: Optional[bool] = None,
<<<<<<< HEAD
    environment: Optional[Dict[str, Any]] = None,
    secrets: Optional[List[str]] = None,
=======
    enable_pipeline_logs: Optional[bool] = None,
>>>>>>> 24a2f496
    settings: Optional[Dict[str, "SettingsOrDict"]] = None,
    tags: Optional[List[Union[str, "Tag"]]] = None,
    extra: Optional[Dict[str, Any]] = None,
    on_failure: Optional["HookSpecification"] = None,
    on_success: Optional["HookSpecification"] = None,
    model: Optional["Model"] = None,
    substitutions: Optional[Dict[str, str]] = None,
) -> Union["Pipeline", Callable[["F"], "Pipeline"]]:
    """Decorator to create a pipeline.

    Args:
        _func: The decorated function.
        name: The name of the pipeline. If left empty, the name of the
            decorated function will be used as a fallback.
        enable_cache: Whether to use caching or not.
        enable_artifact_metadata: Whether to enable artifact metadata or not.
        enable_step_logs: If step logs should be enabled for this pipeline.
<<<<<<< HEAD
        environment: Environment variables to set when running this pipeline.
        secrets: Secrets to set as environment variables when running this
            pipeline.
=======
        enable_pipeline_logs: If pipeline logs should be enabled for this pipeline.
>>>>>>> 24a2f496
        settings: Settings for this pipeline.
        tags: Tags to apply to runs of the pipeline.
        extra: Extra configurations for this pipeline.
        on_failure: Callback function in event of failure of the step. Can be a
            function with a single argument of type `BaseException`, or a source
            path to such a function (e.g. `module.my_function`).
        on_success: Callback function in event of success of the step. Can be a
            function with no arguments, or a source path to such a function
            (e.g. `module.my_function`).
        model: configuration of the model in the Model Control Plane.
        substitutions: Extra placeholders to use in the name templates.

    Returns:
        A pipeline instance.
    """

    def inner_decorator(func: "F") -> "Pipeline":
        from zenml.pipelines.pipeline_definition import Pipeline

        p = Pipeline(
            name=name or func.__name__,
            enable_cache=enable_cache,
            enable_artifact_metadata=enable_artifact_metadata,
            enable_step_logs=enable_step_logs,
<<<<<<< HEAD
            environment=environment,
            secrets=secrets,
=======
            enable_pipeline_logs=enable_pipeline_logs,
>>>>>>> 24a2f496
            settings=settings,
            tags=tags,
            extra=extra,
            on_failure=on_failure,
            on_success=on_success,
            model=model,
            entrypoint=func,
            substitutions=substitutions,
        )

        p.__doc__ = func.__doc__
        return p

    return inner_decorator if _func is None else inner_decorator(_func)<|MERGE_RESOLUTION|>--- conflicted
+++ resolved
@@ -50,12 +50,9 @@
     enable_cache: Optional[bool] = None,
     enable_artifact_metadata: Optional[bool] = None,
     enable_step_logs: Optional[bool] = None,
-<<<<<<< HEAD
     environment: Optional[Dict[str, Any]] = None,
     secrets: Optional[List[str]] = None,
-=======
     enable_pipeline_logs: Optional[bool] = None,
->>>>>>> 24a2f496
     settings: Optional[Dict[str, "SettingsOrDict"]] = None,
     tags: Optional[List[Union[str, "Tag"]]] = None,
     extra: Optional[Dict[str, Any]] = None,
@@ -73,12 +70,9 @@
     enable_cache: Optional[bool] = None,
     enable_artifact_metadata: Optional[bool] = None,
     enable_step_logs: Optional[bool] = None,
-<<<<<<< HEAD
     environment: Optional[Dict[str, Any]] = None,
     secrets: Optional[List[str]] = None,
-=======
     enable_pipeline_logs: Optional[bool] = None,
->>>>>>> 24a2f496
     settings: Optional[Dict[str, "SettingsOrDict"]] = None,
     tags: Optional[List[Union[str, "Tag"]]] = None,
     extra: Optional[Dict[str, Any]] = None,
@@ -96,13 +90,10 @@
         enable_cache: Whether to use caching or not.
         enable_artifact_metadata: Whether to enable artifact metadata or not.
         enable_step_logs: If step logs should be enabled for this pipeline.
-<<<<<<< HEAD
         environment: Environment variables to set when running this pipeline.
         secrets: Secrets to set as environment variables when running this
             pipeline.
-=======
         enable_pipeline_logs: If pipeline logs should be enabled for this pipeline.
->>>>>>> 24a2f496
         settings: Settings for this pipeline.
         tags: Tags to apply to runs of the pipeline.
         extra: Extra configurations for this pipeline.
@@ -127,12 +118,9 @@
             enable_cache=enable_cache,
             enable_artifact_metadata=enable_artifact_metadata,
             enable_step_logs=enable_step_logs,
-<<<<<<< HEAD
             environment=environment,
             secrets=secrets,
-=======
             enable_pipeline_logs=enable_pipeline_logs,
->>>>>>> 24a2f496
             settings=settings,
             tags=tags,
             extra=extra,
