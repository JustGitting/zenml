#  Copyright (c) ZenML GmbH 2022. All Rights Reserved.
#
#  Licensed under the Apache License, Version 2.0 (the "License");
#  you may not use this file except in compliance with the License.
#  You may obtain a copy of the License at:
#
#       https://www.apache.org/licenses/LICENSE-2.0
#
#  Unless required by applicable law or agreed to in writing, software
#  distributed under the License is distributed on an "AS IS" BASIS,
#  WITHOUT WARRANTIES OR CONDITIONS OF ANY KIND, either express
#  or implied. See the License for the specific language governing
#  permissions and limitations under the License.
<<<<<<< HEAD
"""Implementation of the ZenML local Docker pipeline server.
TODO: * figure out which image to use for the docker container from the deployment (or
build another ?)
* figure out how to inject the FastAPI/other requirements into the image
* which environment variables go into the container? who provides them?
* how are endpoints authenticated?
* check the health status of the container too.
"""  # noqa: D205
=======
"""Implementation of the ZenML local Docker pipeline server."""
>>>>>>> bd048aed

import copy
import os
import sys
from typing import (
    Any,
    Dict,
    Generator,
    List,
    Optional,
    Tuple,
    Type,
    cast,
)

import docker.errors as docker_errors
from docker.client import DockerClient
from docker.models.containers import Container
from pydantic import BaseModel

from zenml.config.base_settings import BaseSettings
from zenml.config.docker_settings import DockerSettings
from zenml.config.global_config import GlobalConfiguration
from zenml.constants import (
    ENV_ZENML_LOCAL_STORES_PATH,
    PIPELINE_SERVER_DOCKER_IMAGE_KEY,
)
from zenml.enums import PipelineEndpointStatus, StackComponentType
from zenml.logger import get_logger
from zenml.models import (
    PipelineDeploymentResponse,
    PipelineEndpointOperationalState,
    PipelineEndpointResponse,
)
from zenml.pipeline_servers.base_pipeline_server import (
    BasePipelineServer,
    BasePipelineServerConfig,
    BasePipelineServerFlavor,
    PipelineEndpointDeploymentError,
    PipelineEndpointDeprovisionError,
    PipelineEndpointNotFoundError,
    PipelineLogsNotFoundError,
    PipelineServerError,
)
<<<<<<< HEAD
from zenml.serving.entrypoint_configuration import (
    ServingEntrypointConfiguration,
)
=======
>>>>>>> bd048aed
from zenml.stack import Stack, StackValidator
from zenml.utils import docker_utils
from zenml.utils.networking_utils import (
    port_available,
    scan_for_available_port,
)

logger = get_logger(__name__)


class DockerPipelineEndpointMetadata(BaseModel):
    """Metadata for a Docker pipeline endpoint."""

    port: Optional[int] = None
    container_id: Optional[str] = None
    container_name: Optional[str] = None
    container_image_id: Optional[str] = None
    container_image_uri: Optional[str] = None
    container_status: Optional[str] = None

    @classmethod
    def from_container(
        cls, container: Container
    ) -> "DockerPipelineEndpointMetadata":
        """Create a DockerPipelineEndpointMetadata from a docker container.

        Args:
            container: The docker container to get the metadata for.

        Returns:
            The metadata for the docker container.
        """
        image = container.image
        if image is not None:
            image_url = image.attrs["RepoTags"][0]
            image_id = image.attrs["Id"]
        else:
            image_url = None
            image_id = None
        if container.ports:
            ports = list(container.ports.values())
            if len(ports) > 0:
                port = int(ports[0][0]["HostPort"])
            else:
                port = None
        else:
            port = None
        return cls(
            port=port,
            container_id=container.id,
            container_name=container.name,
            container_image_uri=image_url,
            container_image_id=image_id,
            container_status=container.status,
        )

    @classmethod
    def from_endpoint(
        cls, endpoint: PipelineEndpointResponse
    ) -> "DockerPipelineEndpointMetadata":
        """Create a DockerPipelineEndpointMetadata from a pipeline endpoint.

        Args:
            endpoint: The pipeline endpoint to get the metadata for.

        Returns:
            The metadata for the pipeline endpoint.
        """
        return cls.model_validate(endpoint.endpoint_metadata)


class DockerPipelineServer(BasePipelineServer):
    """Pipeline server responsible for serving pipelines locally using Docker."""

    # TODO:

    # * figure out which image to use for the docker container from the deployment (or
    # build another ?)
    # * figure out how to inject the FastAPI/other requirements into the image
    # * which environment variables go into the container? who provides them?
    # * how are endpoints authenticated?
    # * check the health status of the container too
    # * how to automatically add the local image builder to the stack ?
    # * pipeline inside pipeline

    _docker_client: Optional[DockerClient] = None

    @property
    def settings_class(self) -> Optional[Type["BaseSettings"]]:
        """Settings class for the Local Docker pipeline server.

        Returns:
            The settings class.
        """
        return DockerPipelineServerSettings

    @property
    def config(self) -> "DockerPipelineServerConfig":
        """Returns the `DockerPipelineServerConfig` config.

        Returns:
            The configuration.
        """
        return cast(DockerPipelineServerConfig, self._config)

    @property
    def validator(self) -> Optional[StackValidator]:
        """Ensures there is an image builder in the stack.

        Returns:
            A `StackValidator` instance.
        """
        return StackValidator(
            required_components={StackComponentType.IMAGE_BUILDER}
        )

    @property
    def docker_client(self) -> DockerClient:
        """Initialize and/or return the docker client.

        Returns:
            The docker client.
        """
        if self._docker_client is None:
            self._docker_client = (
                docker_utils._try_get_docker_client_from_env()
            )
        return self._docker_client

    def _lookup_free_port(
        self,
        preferred_ports: List[int] = [],
        allocate_port_if_busy: bool = True,
        range: Tuple[int, int] = (8000, 65535),
    ) -> int:
        """Search for a free TCP port for the Docker pipeline server.

        If a list of preferred TCP port values is explicitly requested, they
        will be checked in order.

        Args:
            preferred_ports: A list of preferred TCP port values.
            allocate_port_if_busy: If True, allocate a free port if the
                preferred ports are busy, otherwise an exception will be raised.
            range: The range of ports to search for a free port.

        Returns:
            An available TCP port number

        Raises:
            IOError: if the preferred TCP port is busy and
                `allocate_port_if_busy` is disabled, or if no free TCP port
                could be otherwise allocated.
        """
        # If a port value is explicitly configured, attempt to use it first
        if preferred_ports:
            for port in preferred_ports:
                if port_available(port):
                    return port
            if not allocate_port_if_busy:
                raise IOError(f"TCP port {preferred_ports} is not available.")

<<<<<<< HEAD
        port = scan_for_available_port(start=range[0], stop=range[1])
        if port is not None:
            return port
=======
        available_port = scan_for_available_port(start=range[0], stop=range[1])
        if available_port:
            return available_port
>>>>>>> bd048aed
        raise IOError(f"No free TCP ports found in range {range}")

    def _get_container_id(self, endpoint: PipelineEndpointResponse) -> str:
        """Get the docker container id associated with a pipeline endpoint.

        Args:
            endpoint: The pipeline endpoint to get the container id for.

        Returns:
            The docker container id for the pipeline endpoint.
        """
        return f"zenml-pipeline-endpoint-{endpoint.id}"

    def _get_container(
        self, endpoint: PipelineEndpointResponse
    ) -> Optional[Container]:
        """Get the docker container associated with a pipeline endpoint.

        Returns:
            The docker container for the service, or None if the container
            does not exist.
        """
        try:
            return self.docker_client.containers.get(
                self._get_container_id(endpoint)
            )
        except docker_errors.NotFound:
            # container doesn't exist yet or was removed
            return None

    def _get_container_image(
        self, deployment: PipelineDeploymentResponse
    ) -> str:
        """Get the docker image used to serve a pipeline deployment.

        Args:
            deployment: The pipeline deployment to get the image for.

        Returns:
            The docker image used to serve the pipeline deployment.

        Raises:
            RuntimeError: if the pipeline deployment does not have a build or
                if the pipeline server image is not in the build.
        """
        if deployment.build is None:
            raise RuntimeError("Pipeline deployment does not have a build. ")
        if PIPELINE_SERVER_DOCKER_IMAGE_KEY not in deployment.build.images:
            raise RuntimeError(
                "Pipeline deployment build does not have a pipeline server "
                "image. "
            )
        return deployment.build.images[PIPELINE_SERVER_DOCKER_IMAGE_KEY].image

    def _get_container_operational_state(
        self, container: Container
    ) -> PipelineEndpointOperationalState:
        """Get the operational state of a docker container serving a pipeline endpoint.

        Args:
            container: The docker container to get the operational state of.

        Returns:
            The operational state of the docker container serving the pipeline
            endpoint.
        """
        metadata = DockerPipelineEndpointMetadata.from_container(container)
        state = PipelineEndpointOperationalState(
            status=PipelineEndpointStatus.UNKNOWN,
            metadata=metadata.model_dump(exclude_none=True),
        )
        if metadata.container_status == "running":
            state.status = PipelineEndpointStatus.RUNNING
        elif metadata.container_status == "exited":
            state.status = PipelineEndpointStatus.ERROR
        elif metadata.container_status in ["created", "restarting", "paused"]:
            state.status = PipelineEndpointStatus.DEPLOYING
        elif metadata.container_status == "dead":
            state.status = PipelineEndpointStatus.ERROR
        elif metadata.container_status == "removing":
            state.status = PipelineEndpointStatus.DELETING
        elif metadata.container_status == "exited":
            state.status = PipelineEndpointStatus.DELETED
        elif metadata.container_status == "dead":
            state.status = PipelineEndpointStatus.ERROR

        if state.status == PipelineEndpointStatus.RUNNING:
            state.url = f"http://localhost:{metadata.port}"
            # TODO: check if the endpoint is healthy.

        return state

    def get_updated_docker_settings(
        self,
        pipeline_settings: "DockerSettings",
    ) -> DockerSettings:
        """Abstract method to update the Docker settings for a pipeline endpoint.

        Args:
            pipeline_settings: The pipeline settings to update.

        Returns:
            The updated Docker settings.
        """
        requirements = pipeline_settings.requirements
        if requirements is None:
            requirements = ["uvicorn", "fastapi"]
        elif isinstance(requirements, list):
            requirements.extend(["uvicorn", "fastapi"])
        return pipeline_settings.model_copy(
            update={"requirements": requirements}
        )

    def do_serve_pipeline(
        self,
        endpoint: PipelineEndpointResponse,
        stack: "Stack",
        environment: Optional[Dict[str, str]] = None,
        secrets: Optional[Dict[str, str]] = None,
    ) -> PipelineEndpointOperationalState:
        """Serve a pipeline as a Docker container.

        Args:
            endpoint: The pipeline endpoint to serve as a Docker container.
            stack: The stack the pipeline will be served on.
            environment: A dictionary of environment variables to set on the
                pipeline endpoint.
            secrets: A dictionary of secret environment variables to set
                on the pipeline endpoint. These secret environment variables
                should not be exposed as regular environment variables on the
                pipeline server.

        Returns:
            The PipelineEndpointOperationalState object representing the
            operational state of the deployed pipeline endpoint.

        Raises:
            PipelineEndpointDeploymentError: if the pipeline endpoint deployment
                fails.
            PipelineServerError: if an unexpected error occurs.
        """
        deployment = endpoint.pipeline_deployment
        assert deployment, "Pipeline deployment not found"

        environment = environment or {}
        secrets = secrets or {}
        # Currently, there is no safe way to pass secrets to a docker
        # container, so we simply merge them into the environment variables.
        environment.update(secrets)

        settings = cast(
            DockerPipelineServerSettings,
            self.get_settings(deployment),
        )

        existing_metadata = DockerPipelineEndpointMetadata.from_endpoint(
            endpoint
        )

<<<<<<< HEAD
        entrypoint = ServingEntrypointConfiguration.get_entrypoint_command()

        arguments = ServingEntrypointConfiguration.get_entrypoint_arguments(
            deployment_id=deployment.id,
            runtime_params={},
            create_zen_run=False,
        )
=======
        # entrypoint = ServingPipelineEntrypoint.get_entrypoint_command()

        # arguments = ServingPipelineEntrypoint.get_entrypoint_arguments(
        #     deployment_id=deployment.id,
        #     runtime_params={},
        #     create_zen_run=False,
        # )

        # TODO: use a proper entrypoint and arguments here
        entrypoint = ["python", "-m", "zenml.serving"]
        arguments = []
        environment["ZENML_PIPELINE_DEPLOYMENT_ID"] = str(deployment.id)
>>>>>>> bd048aed

        # Add the local stores path as a volume mount
        stack.check_local_paths()
        local_stores_path = GlobalConfiguration().local_stores_path
        volumes = {
            local_stores_path: {
                "bind": local_stores_path,
                "mode": "rw",
            }
        }
        environment[ENV_ZENML_LOCAL_STORES_PATH] = local_stores_path

        # check if a container already exists for the endpoint
        container = self._get_container(endpoint)

        if container:
            # the container exists, check if it is running
            if container.status == "running":
                logger.debug(
                    f"Container for pipeline endpoint '{endpoint.name}' is "
                    "already running",
                )
                container.stop()

            # the container is stopped or in an error state, remove it
            logger.debug(
                f"Removing previous container for pipeline endpoint "
                f"'{endpoint.name}'",
            )
            container.remove(force=True)

        logger.debug(
            f"Starting container for pipeline endpoint '{endpoint.name}'..."
        )

        assert endpoint.pipeline_deployment, "Pipeline deployment not found"
        image = self._get_container_image(endpoint.pipeline_deployment)

        try:
            self.docker_client.images.get(image)
        except docker_errors.ImageNotFound:
            logger.debug(
                f"Pulling container image '{image}' for pipeline endpoint "
                f"'{endpoint.name}'...",
            )
            self.docker_client.images.pull(image)

        ports: Dict[str, Optional[int]] = {}
        preferred_ports: List[int] = []
        if settings.port:
            preferred_ports.append(settings.port)
        if existing_metadata.port:
            preferred_ports.append(existing_metadata.port)
        port = self._lookup_free_port(
            preferred_ports=preferred_ports,
            allocate_port_if_busy=settings.allocate_port_if_busy,
            range=settings.port_range,
        )
        ports[f"{port}/tcp"] = port

        uid_args: Dict[str, Any] = {}
        if sys.platform == "win32":
            # File permissions are not checked on Windows. This if clause
            # prevents mypy from complaining about unused 'type: ignore'
            # statements
            pass
        else:
            # Run the container in the context of the local UID/GID
            # to ensure that the local database can be shared
            # with the container.
            logger.debug(
                "Setting UID and GID to local user/group in container."
            )
            uid_args = dict(
                user=os.getuid(),
                group_add=[os.getgid()],
            )

        run_args = copy.deepcopy(settings.run_args)
        docker_environment = run_args.pop("environment", {})
        docker_environment.update(environment)

        docker_volumes = run_args.pop("volumes", {})
        docker_volumes.update(volumes)

        extra_hosts = run_args.pop("extra_hosts", {})
        extra_hosts["host.docker.internal"] = "host-gateway"

        run_args.update(uid_args)

        try:
            container = self.docker_client.containers.run(
                image=image,
                name=self._get_container_id(endpoint),
                entrypoint=entrypoint,
                command=arguments,
                detach=True,
                volumes=docker_volumes,
                environment=docker_environment,
                remove=False,
                auto_remove=False,
                ports=ports,
                labels={
                    "zenml-pipeline-endpoint-uuid": str(endpoint.id),
                    "zenml-pipeline-endpoint-name": endpoint.name,
                },
                extra_hosts=extra_hosts,
                **run_args,
            )

            logger.debug(
                f"Docker container for pipeline endpoint '{endpoint.name}' "
                f"started with ID {self._get_container_id(endpoint)}",
            )

        except docker_errors.DockerException as e:
            raise PipelineEndpointDeploymentError(
                f"Docker container for pipeline endpoint '{endpoint.name}' "
                f"failed to start: {e}"
            )

        return self._get_container_operational_state(container)

    def do_get_pipeline_endpoint(
        self,
        endpoint: PipelineEndpointResponse,
    ) -> PipelineEndpointOperationalState:
        """Get information about a docker pipeline endpoint.

        Args:
            endpoint: The pipeline endpoint to get information about.

        Returns:
            The PipelineEndpointOperationalState object representing the
            updated operational state of the pipeline endpoint.

        Raises:
            PipelineEndpointNotFoundError: if no pipeline endpoint is found
                corresponding to the provided PipelineEndpointResponse.
            PipelineServerError: if the pipeline endpoint information cannot
                be retrieved for any other reason or if an unexpected error
                occurs.
        """
        container = self._get_container(endpoint)
        if container is None:
            raise PipelineEndpointNotFoundError(
                f"Docker container for pipeline endpoint '{endpoint.name}' "
                "not found"
            )

        return self._get_container_operational_state(container)

    def do_get_pipeline_endpoint_logs(
        self,
        endpoint: PipelineEndpointResponse,
        follow: bool = False,
        tail: Optional[int] = None,
    ) -> Generator[str, bool, None]:
        """Get the logs of a Docker pipeline endpoint.

        This method implements proper log streaming with support for both
        historical and real-time log retrieval. It follows the SOLID principles
        by handling errors early and delegating to the Docker client for the
        actual log streaming.

        Args:
            endpoint: The pipeline endpoint to get the logs of.
            follow: if True, the logs will be streamed as they are written
            tail: only retrieve the last NUM lines of log output.

        Returns:
            A generator that yields the logs of the pipeline endpoint.

        Raises:
            PipelineEndpointNotFoundError: if no pipeline endpoint is found
                corresponding to the provided PipelineEndpointResponse.
            PipelineLogsNotFoundError: if the pipeline endpoint logs are not
                found.
            PipelineServerError: if the pipeline endpoint logs cannot
                be retrieved for any other reason or if an unexpected error
                occurs.
        """
        # Early return pattern - handle preconditions first
        container = self._get_container(endpoint)
        if container is None:
            raise PipelineEndpointNotFoundError(
                f"Docker container for pipeline endpoint '{endpoint.name}' "
                "not found"
            )

        try:
            # Configure log streaming parameters
            log_kwargs = {
                "stdout": True,
                "stderr": True,
                "stream": follow,
                "follow": follow,
                "timestamps": True,
            }

            # Add tail parameter if specified
            if tail is not None and tail > 0:
                log_kwargs["tail"] = tail

            # Stream logs from the Docker container
            log_stream = container.logs(**log_kwargs)

            # Handle the generator pattern properly
            if follow:
                # For streaming logs, iterate over the generator
                for log_line in log_stream:
                    if isinstance(log_line, bytes):
                        yield log_line.decode(
                            "utf-8", errors="replace"
                        ).rstrip()
                    else:
                        yield str(log_line).rstrip()
            else:
                # For static logs, handle as a single response
                if isinstance(log_stream, bytes):
                    # Split into individual lines and yield each
                    log_text = log_stream.decode("utf-8", errors="replace")
                    for line in log_text.splitlines():
                        yield line
                else:
                    # Already an iterator, yield each line
                    for log_line in log_stream:
                        if isinstance(log_line, bytes):
                            yield log_line.decode(
                                "utf-8", errors="replace"
                            ).rstrip()
                        else:
                            yield str(log_line).rstrip()

        except docker_errors.NotFound as e:
            raise PipelineLogsNotFoundError(
                f"Logs for pipeline endpoint '{endpoint.name}' not found: {e}"
            )
        except docker_errors.APIError as e:
            raise PipelineServerError(
                f"Docker API error while retrieving logs for pipeline endpoint "
                f"'{endpoint.name}': {e}"
            )
        except docker_errors.DockerException as e:
            raise PipelineServerError(
                f"Docker error while retrieving logs for pipeline endpoint "
                f"'{endpoint.name}': {e}"
            )
        except Exception as e:
            raise PipelineServerError(
                f"Unexpected error while retrieving logs for pipeline endpoint "
                f"'{endpoint.name}': {e}"
            )

    def do_deprovision_pipeline_endpoint(
        self,
        endpoint: PipelineEndpointResponse,
    ) -> Optional[PipelineEndpointOperationalState]:
        """Deprovision a docker pipeline endpoint.

        Args:
            endpoint: The pipeline endpoint to deprovision.

        Returns:
            The PipelineEndpointOperationalState object representing the
            operational state of the deleted pipeline endpoint, or None if the
            deletion is completed before the call returns.

        Raises:
            PipelineEndpointNotFoundError: if no pipeline endpoint is found
                corresponding to the provided PipelineEndpointResponse.
            PipelineEndpointDeprovisionError: if the pipeline endpoint
                deprovision fails.
        """
        container = self._get_container(endpoint)
        if container is None:
            raise PipelineEndpointNotFoundError(
                f"Docker container for pipeline endpoint '{endpoint.name}' "
                "not found"
            )

        try:
            container.stop()
            container.remove()
        except docker_errors.DockerException as e:
            raise PipelineEndpointDeprovisionError(
                f"Docker container for pipeline endpoint '{endpoint.name}' "
                f"failed to delete: {e}"
            )

        state = self._get_container_operational_state(container)
        # Report a DELETING state to indicate that the deletion is in progress
        # and force the base class
        state.status = PipelineEndpointStatus.DELETING
        return state


class DockerPipelineServerSettings(BaseSettings):
    """Local Docker pipeline server settings.

    Attributes:
        port: The port to serve the pipeline endpoint on.
        allocate_port_if_busy: If True, allocate a free port if the configured
            port is busy.
        port_range: The range of ports to search for a free port.
        run_args: Arguments to pass to the `docker run` call. (See
            https://docker-py.readthedocs.io/en/stable/containers.html for a list
            of what can be passed.)
    """

    port: Optional[int] = None
    allocate_port_if_busy: bool = True
    port_range: Tuple[int, int] = (8000, 65535)
    run_args: Dict[str, Any] = {}


class DockerPipelineServerConfig(
    BasePipelineServerConfig, DockerPipelineServerSettings
):
    """Local Docker pipeline server config."""

    @property
    def is_local(self) -> bool:
        """Checks if this stack component is running locally.

        Returns:
            True if this config is for a local component, False otherwise.
        """
        return True


class DockerPipelineServerFlavor(BasePipelineServerFlavor):
    """Flavor for the local Docker pipeline server."""

    @property
    def name(self) -> str:
        """Name of the orchestrator flavor.

        Returns:
            Name of the orchestrator flavor.
        """
        return "docker"

    @property
    def docs_url(self) -> Optional[str]:
        """A url to point at docs explaining this flavor.

        Returns:
            A flavor docs url.
        """
        return self.generate_default_docs_url()

    @property
    def sdk_docs_url(self) -> Optional[str]:
        """A url to point at SDK docs explaining this flavor.

        Returns:
            A flavor SDK docs url.
        """
        return self.generate_default_sdk_docs_url()

    @property
    def logo_url(self) -> str:
        """A url to represent the flavor in the dashboard.

        Returns:
            The flavor logo.
        """
        return "https://public-flavor-logos.s3.eu-central-1.amazonaws.com/orchestrator/docker.png"

    @property
    def config_class(self) -> Type[BasePipelineServerConfig]:
        """Config class for the base orchestrator flavor.

        Returns:
            The config class.
        """
        return DockerPipelineServerConfig

    @property
    def implementation_class(self) -> Type["DockerPipelineServer"]:
        """Implementation class for this flavor.

        Returns:
            Implementation class for this flavor.
        """
        return DockerPipelineServer<|MERGE_RESOLUTION|>--- conflicted
+++ resolved
@@ -11,18 +11,7 @@
 #  WITHOUT WARRANTIES OR CONDITIONS OF ANY KIND, either express
 #  or implied. See the License for the specific language governing
 #  permissions and limitations under the License.
-<<<<<<< HEAD
-"""Implementation of the ZenML local Docker pipeline server.
-TODO: * figure out which image to use for the docker container from the deployment (or
-build another ?)
-* figure out how to inject the FastAPI/other requirements into the image
-* which environment variables go into the container? who provides them?
-* how are endpoints authenticated?
-* check the health status of the container too.
-"""  # noqa: D205
-=======
 """Implementation of the ZenML local Docker pipeline server."""
->>>>>>> bd048aed
 
 import copy
 import os
@@ -67,12 +56,9 @@
     PipelineLogsNotFoundError,
     PipelineServerError,
 )
-<<<<<<< HEAD
 from zenml.serving.entrypoint_configuration import (
     ServingEntrypointConfiguration,
 )
-=======
->>>>>>> bd048aed
 from zenml.stack import Stack, StackValidator
 from zenml.utils import docker_utils
 from zenml.utils.networking_utils import (
@@ -235,15 +221,9 @@
             if not allocate_port_if_busy:
                 raise IOError(f"TCP port {preferred_ports} is not available.")
 
-<<<<<<< HEAD
-        port = scan_for_available_port(start=range[0], stop=range[1])
-        if port is not None:
-            return port
-=======
         available_port = scan_for_available_port(start=range[0], stop=range[1])
         if available_port:
             return available_port
->>>>>>> bd048aed
         raise IOError(f"No free TCP ports found in range {range}")
 
     def _get_container_id(self, endpoint: PipelineEndpointResponse) -> str:
@@ -403,7 +383,6 @@
             endpoint
         )
 
-<<<<<<< HEAD
         entrypoint = ServingEntrypointConfiguration.get_entrypoint_command()
 
         arguments = ServingEntrypointConfiguration.get_entrypoint_arguments(
@@ -411,20 +390,6 @@
             runtime_params={},
             create_zen_run=False,
         )
-=======
-        # entrypoint = ServingPipelineEntrypoint.get_entrypoint_command()
-
-        # arguments = ServingPipelineEntrypoint.get_entrypoint_arguments(
-        #     deployment_id=deployment.id,
-        #     runtime_params={},
-        #     create_zen_run=False,
-        # )
-
-        # TODO: use a proper entrypoint and arguments here
-        entrypoint = ["python", "-m", "zenml.serving"]
-        arguments = []
-        environment["ZENML_PIPELINE_DEPLOYMENT_ID"] = str(deployment.id)
->>>>>>> bd048aed
 
         # Add the local stores path as a volume mount
         stack.check_local_paths()
