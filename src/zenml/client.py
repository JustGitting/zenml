#  Copyright (c) ZenML GmbH 2022. All Rights Reserved.
#
#  Licensed under the Apache License, Version 2.0 (the "License");
#  you may not use this file except in compliance with the License.
#  You may obtain a copy of the License at:
#
#       https://www.apache.org/licenses/LICENSE-2.0
#
#  Unless required by applicable law or agreed to in writing, software
#  distributed under the License is distributed on an "AS IS" BASIS,
#  WITHOUT WARRANTIES OR CONDITIONS OF ANY KIND, either express
#  or implied. See the License for the specific language governing
#  permissions and limitations under the License.
"""Client implementation."""

import functools
import json
import os
from abc import ABCMeta
from collections import Counter
from datetime import datetime
from pathlib import Path
from typing import (
    TYPE_CHECKING,
    Any,
    Callable,
    Dict,
    Generator,
    List,
    Mapping,
    Optional,
    Sequence,
    Tuple,
    Type,
    TypeVar,
    Union,
    cast,
)
from uuid import UUID

from pydantic import ConfigDict, SecretStr

from zenml.client_lazy_loader import (
    client_lazy_loader,
    evaluate_all_lazy_load_args_in_client_methods,
)
from zenml.config.global_config import GlobalConfiguration
from zenml.config.pipeline_run_configuration import PipelineRunConfiguration
from zenml.config.source import Source
from zenml.constants import (
    ENV_ZENML_ACTIVE_PROJECT_ID,
    ENV_ZENML_ACTIVE_STACK_ID,
    ENV_ZENML_ENABLE_REPO_INIT_WARNINGS,
    ENV_ZENML_REPOSITORY_PATH,
    ENV_ZENML_SERVER,
    PAGE_SIZE_DEFAULT,
    PAGINATION_STARTING_PAGE,
    REPOSITORY_DIRECTORY_NAME,
    TEXT_FIELD_MAX_LENGTH,
    handle_bool_env_var,
)
from zenml.enums import (
    ArtifactType,
    ColorVariants,
    LogicalOperators,
    ModelStages,
    OAuthDeviceStatus,
    PipelineEndpointStatus,
    PluginSubType,
    PluginType,
    ServiceState,
    SorterOps,
    StackComponentType,
    StoreType,
    TaggableResourceTypes,
)
from zenml.exceptions import (
    AuthorizationException,
    EntityExistsError,
    IllegalOperationError,
    InitializationException,
    ValidationError,
    ZenKeyError,
)
from zenml.io import fileio
from zenml.logger import get_logger
from zenml.models import (
    ActionFilter,
    ActionRequest,
    ActionResponse,
    ActionUpdate,
    APIKeyFilter,
    APIKeyRequest,
    APIKeyResponse,
    APIKeyRotateRequest,
    APIKeyUpdate,
    ArtifactFilter,
    ArtifactResponse,
    ArtifactUpdate,
    ArtifactVersionFilter,
    ArtifactVersionResponse,
    ArtifactVersionUpdate,
    BaseIdentifiedResponse,
    CodeRepositoryFilter,
    CodeRepositoryRequest,
    CodeRepositoryResponse,
    CodeRepositoryUpdate,
    ComponentFilter,
    ComponentRequest,
    ComponentResponse,
    ComponentUpdate,
    EventSourceFilter,
    EventSourceRequest,
    EventSourceResponse,
    EventSourceUpdate,
    FlavorFilter,
    FlavorResponse,
    ModelFilter,
    ModelRequest,
    ModelResponse,
    ModelUpdate,
    ModelVersionArtifactFilter,
    ModelVersionArtifactResponse,
    ModelVersionFilter,
    ModelVersionPipelineRunFilter,
    ModelVersionPipelineRunResponse,
    ModelVersionRequest,
    ModelVersionResponse,
    ModelVersionUpdate,
    OAuthDeviceFilter,
    OAuthDeviceResponse,
    OAuthDeviceUpdate,
    Page,
    PipelineBuildFilter,
    PipelineBuildResponse,
<<<<<<< HEAD
    PipelineDeploymentFilter,
    PipelineDeploymentResponse,
    PipelineEndpointFilter,
    PipelineEndpointResponse,
=======
>>>>>>> c7e620d0
    PipelineFilter,
    PipelineResponse,
    PipelineRunFilter,
    PipelineRunResponse,
    PipelineSnapshotFilter,
    PipelineSnapshotResponse,
    PipelineSnapshotTriggerRequest,
    PipelineSnapshotUpdate,
    ProjectFilter,
    ProjectRequest,
    ProjectResponse,
    ProjectUpdate,
    RunMetadataRequest,
    RunMetadataResource,
    RunTemplateFilter,
    RunTemplateRequest,
    RunTemplateResponse,
    RunTemplateUpdate,
    ScheduleFilter,
    ScheduleResponse,
    ScheduleUpdate,
    SecretFilter,
    SecretRequest,
    SecretResponse,
    SecretUpdate,
    ServerSettingsResponse,
    ServerSettingsUpdate,
    ServiceAccountFilter,
    ServiceAccountRequest,
    ServiceAccountResponse,
    ServiceAccountUpdate,
    ServiceConnectorFilter,
    ServiceConnectorRequest,
    ServiceConnectorResourcesModel,
    ServiceConnectorResponse,
    ServiceConnectorTypeModel,
    ServiceConnectorUpdate,
    ServiceFilter,
    ServiceRequest,
    ServiceResponse,
    ServiceType,
    ServiceUpdate,
    StackFilter,
    StackRequest,
    StackResponse,
    StackUpdate,
    StepRunFilter,
    StepRunResponse,
    StepRunUpdate,
    TagFilter,
    TagRequest,
    TagResource,
    TagResourceRequest,
    TagResponse,
    TagUpdate,
    TriggerExecutionFilter,
    TriggerExecutionResponse,
    TriggerFilter,
    TriggerRequest,
    TriggerResponse,
    TriggerUpdate,
    UserFilter,
    UserRequest,
    UserResponse,
    UserUpdate,
)
from zenml.utils import dict_utils, io_utils, source_utils
from zenml.utils.dict_utils import dict_to_bytes
from zenml.utils.filesync_model import FileSyncModel
from zenml.utils.pagination_utils import depaginate
from zenml.utils.uuid_utils import is_valid_uuid

if TYPE_CHECKING:
    from zenml.metadata.metadata_types import MetadataType, MetadataTypeEnum
    from zenml.orchestrators import BaseOrchestrator
    from zenml.service_connectors.service_connector import ServiceConnector
    from zenml.services.service import ServiceConfig
    from zenml.stack import Stack
    from zenml.zen_stores.base_zen_store import BaseZenStore

logger = get_logger(__name__)

AnyResponse = TypeVar("AnyResponse", bound=BaseIdentifiedResponse)  # type: ignore[type-arg]
F = TypeVar("F", bound=Callable[..., Any])


class ClientConfiguration(FileSyncModel):
    """Pydantic object used for serializing client configuration options."""

    _active_project: Optional["ProjectResponse"] = None
    active_project_id: Optional[UUID] = None
    active_stack_id: Optional[UUID] = None
    _active_stack: Optional["StackResponse"] = None

    @property
    def active_project(self) -> "ProjectResponse":
        """Get the active project for the local client.

        Returns:
            The active project.

        Raises:
            RuntimeError: If no active project is set.
        """
        if self._active_project:
            return self._active_project
        else:
            raise RuntimeError(
                "No active project is configured. Run "
                "`zenml project set <NAME>` to set the active "
                "project."
            )

    def set_active_project(self, project: "ProjectResponse") -> None:
        """Set the project for the local client.

        Args:
            project: The project to set active.
        """
        self._active_project = project
        self.active_project_id = project.id

    def set_active_stack(self, stack: "StackResponse") -> None:
        """Set the stack for the local client.

        Args:
            stack: The stack to set active.
        """
        self.active_stack_id = stack.id
        self._active_stack = stack

    model_config = ConfigDict(
        # Validate attributes when assigning them. We need to set this in order
        # to have a mix of mutable and immutable attributes
        validate_assignment=True,
        # Allow extra attributes from configs of previous ZenML versions to
        # permit downgrading
        extra="allow",
    )


class ClientMetaClass(ABCMeta):
    """Client singleton metaclass.

    This metaclass is used to enforce a singleton instance of the Client
    class with the following additional properties:

    * the singleton Client instance is created on first access to reflect
    the global configuration and local client configuration.
    * the Client shouldn't be accessed from within pipeline steps (a warning
    is logged if this is attempted).
    """

    def __init__(cls, *args: Any, **kwargs: Any) -> None:
        """Initialize the Client class.

        Args:
            *args: Positional arguments.
            **kwargs: Keyword arguments.
        """
        super().__init__(*args, **kwargs)
        cls._global_client: Optional["Client"] = None

    def __call__(cls, *args: Any, **kwargs: Any) -> "Client":
        """Create or return the global Client instance.

        If the Client constructor is called with custom arguments,
        the singleton functionality of the metaclass is bypassed: a new
        Client instance is created and returned immediately and without
        saving it as the global Client singleton.

        Args:
            *args: Positional arguments.
            **kwargs: Keyword arguments.

        Returns:
            Client: The global Client instance.
        """
        if args or kwargs:
            return cast("Client", super().__call__(*args, **kwargs))

        if not cls._global_client:
            cls._global_client = cast(
                "Client", super().__call__(*args, **kwargs)
            )

        return cls._global_client


def _fail_for_sql_zen_store(method: F) -> F:
    """Decorator for methods that are not allowed with a SQLZenStore.

    Args:
        method: The method to decorate.

    Returns:
        The decorated method.
    """

    @functools.wraps(method)
    def wrapper(self: "Client", *args: Any, **kwargs: Any) -> Any:
        # No isinstance check to avoid importing ZenStore implementations
        if self.zen_store.__class__.__name__ == "SqlZenStore":
            raise TypeError(
                "This method is not allowed when not connected "
                "to a ZenML Server through the API interface."
            )
        return method(self, *args, **kwargs)

    return cast(F, wrapper)


@evaluate_all_lazy_load_args_in_client_methods
class Client(metaclass=ClientMetaClass):
    """ZenML client class.

    The ZenML client manages configuration options for ZenML stacks as well
    as their components.
    """

    _active_user: Optional["UserResponse"] = None
    _active_project: Optional["ProjectResponse"] = None
    _active_stack: Optional["StackResponse"] = None

    def __init__(
        self,
        root: Optional[Path] = None,
    ) -> None:
        """Initializes the global client instance.

        Client is a singleton class: only one instance can exist. Calling
        this constructor multiple times will always yield the same instance (see
        the exception below).

        The `root` argument is only meant for internal use and testing purposes.
        User code must never pass them to the constructor.
        When a custom `root` value is passed, an anonymous Client instance
        is created and returned independently of the Client singleton and
        that will have no effect as far as the rest of the ZenML core code is
        concerned.

        Instead of creating a new Client instance to reflect a different
        repository root, to change the active root in the global Client,
        call `Client().activate_root(<new-root>)`.

        Args:
            root: (internal use) custom root directory for the client. If
                no path is given, the repository root is determined using the
                environment variable `ZENML_REPOSITORY_PATH` (if set) and by
                recursively searching in the parent directories of the
                current working directory. Only used to initialize new
                clients internally.
        """
        self._root: Optional[Path] = None
        self._config: Optional[ClientConfiguration] = None

        self._set_active_root(root)

    @classmethod
    def get_instance(cls) -> Optional["Client"]:
        """Return the Client singleton instance.

        Returns:
            The Client singleton instance or None, if the Client hasn't
            been initialized yet.
        """
        return cls._global_client

    @classmethod
    def _reset_instance(cls, client: Optional["Client"] = None) -> None:
        """Reset the Client singleton instance.

        This method is only meant for internal use and testing purposes.

        Args:
            client: The Client instance to set as the global singleton.
                If None, the global Client singleton is reset to an empty
                value.
        """
        cls._global_client = client

    def _set_active_root(self, root: Optional[Path] = None) -> None:
        """Set the supplied path as the repository root.

        If a client configuration is found at the given path or the
        path, it is loaded and used to initialize the client.
        If no client configuration is found, the global configuration is
        used instead to manage the active stack, project etc.

        Args:
            root: The path to set as the active repository root. If not set,
                the repository root is determined using the environment
                variable `ZENML_REPOSITORY_PATH` (if set) and by recursively
                searching in the parent directories of the current working
                directory.
        """
        enable_warnings = handle_bool_env_var(
            ENV_ZENML_ENABLE_REPO_INIT_WARNINGS, False
        )
        self._root = self.find_repository(
            root, enable_warnings=enable_warnings
        )

        if not self._root:
            self._config = None
            if enable_warnings:
                logger.info("Running without an active repository root.")
        else:
            logger.debug("Using repository root %s.", self._root)
            self._config = self._load_config()

        # Sanitize the client configuration to reflect the current
        # settings
        self._sanitize_config()

    def _config_path(self) -> Optional[str]:
        """Path to the client configuration file.

        Returns:
            Path to the client configuration file or None if the client
            root has not been initialized yet.
        """
        if not self.config_directory:
            return None
        return str(self.config_directory / "config.yaml")

    def _sanitize_config(self) -> None:
        """Sanitize and save the client configuration.

        This method is called to ensure that the client configuration
        doesn't contain outdated information, such as an active stack or
        project that no longer exists.
        """
        if not self._config:
            return

        active_project, active_stack = self.zen_store.validate_active_config(
            self._config.active_project_id,
            self._config.active_stack_id,
            config_name="repo",
        )
        self._config.set_active_stack(active_stack)
        if active_project:
            self._config.set_active_project(active_project)

    def _load_config(self) -> Optional[ClientConfiguration]:
        """Loads the client configuration from disk.

        This happens if the client has an active root and the configuration
        file exists. If the configuration file doesn't exist, an empty
        configuration is returned.

        Returns:
            Loaded client configuration or None if the client does not
            have an active root.
        """
        config_path = self._config_path()
        if not config_path:
            return None

        # load the client configuration file if it exists, otherwise use
        # an empty configuration as default
        if fileio.exists(config_path):
            logger.debug(f"Loading client configuration from {config_path}.")
        else:
            logger.debug(
                "No client configuration file found, creating default "
                "configuration."
            )

        return ClientConfiguration(config_file=config_path)

    @staticmethod
    def initialize(
        root: Optional[Path] = None,
    ) -> None:
        """Initializes a new ZenML repository at the given path.

        Args:
            root: The root directory where the repository should be created.
                If None, the current working directory is used.

        Raises:
            InitializationException: If the root directory already contains a
                ZenML repository.
        """
        root = root or Path.cwd()
        logger.debug("Initializing new repository at path %s.", root)
        if Client.is_repository_directory(root):
            raise InitializationException(
                f"Found existing ZenML repository at path '{root}'."
            )

        config_directory = str(root / REPOSITORY_DIRECTORY_NAME)
        io_utils.create_dir_recursive_if_not_exists(config_directory)
        # Initialize the repository configuration at the custom path
        Client(root=root)

    @property
    def uses_local_configuration(self) -> bool:
        """Check if the client is using a local configuration.

        Returns:
            True if the client is using a local configuration,
            False otherwise.
        """
        return self._config is not None

    @staticmethod
    def is_repository_directory(path: Path) -> bool:
        """Checks whether a ZenML client exists at the given path.

        Args:
            path: The path to check.

        Returns:
            True if a ZenML client exists at the given path,
            False otherwise.
        """
        config_dir = path / REPOSITORY_DIRECTORY_NAME
        return fileio.isdir(str(config_dir))

    @staticmethod
    def find_repository(
        path: Optional[Path] = None, enable_warnings: bool = False
    ) -> Optional[Path]:
        """Search for a ZenML repository directory.

        Args:
            path: Optional path to look for the repository. If no path is
                given, this function tries to find the repository using the
                environment variable `ZENML_REPOSITORY_PATH` (if set) and
                recursively searching in the parent directories of the current
                working directory.
            enable_warnings: If `True`, warnings are printed if the repository
                root cannot be found.

        Returns:
            Absolute path to a ZenML repository directory or None if no
            repository directory was found.
        """
        if not path:
            # try to get path from the environment variable
            env_var_path = os.getenv(ENV_ZENML_REPOSITORY_PATH)
            if env_var_path:
                path = Path(env_var_path)

        if path:
            # explicit path via parameter or environment variable, don't search
            # parent directories
            search_parent_directories = False
            warning_message = (
                f"Unable to find ZenML repository at path '{path}'. Make sure "
                f"to create a ZenML repository by calling `zenml init` when "
                f"specifying an explicit repository path in code or via the "
                f"environment variable '{ENV_ZENML_REPOSITORY_PATH}'."
            )
        else:
            # try to find the repository in the parent directories of the
            # current working directory
            path = Path.cwd()
            search_parent_directories = True
            warning_message = (
                f"Unable to find ZenML repository in your current working "
                f"directory ({path}) or any parent directories. If you "
                f"want to use an existing repository which is in a different "
                f"location, set the environment variable "
                f"'{ENV_ZENML_REPOSITORY_PATH}'. If you want to create a new "
                f"repository, run `zenml init`."
            )

        def _find_repository_helper(path_: Path) -> Optional[Path]:
            """Recursively search parent directories for a ZenML repository.

            Args:
                path_: The path to search.

            Returns:
                Absolute path to a ZenML repository directory or None if no
                repository directory was found.
            """
            if Client.is_repository_directory(path_):
                return path_

            if not search_parent_directories or io_utils.is_root(str(path_)):
                return None

            return _find_repository_helper(path_.parent)

        repository_path = _find_repository_helper(path)

        if repository_path:
            return repository_path.resolve()
        if enable_warnings:
            logger.warning(warning_message)
        return None

    @staticmethod
    def is_inside_repository(file_path: str) -> bool:
        """Returns whether a file is inside the active ZenML repository.

        Args:
            file_path: A file path.

        Returns:
            True if the file is inside the active ZenML repository, False
            otherwise.
        """
        if repo_path := Client.find_repository():
            return repo_path in Path(file_path).resolve().parents
        return False

    @property
    def zen_store(self) -> "BaseZenStore":
        """Shortcut to return the global zen store.

        Returns:
            The global zen store.
        """
        return GlobalConfiguration().zen_store

    @property
    def root(self) -> Optional[Path]:
        """The root directory of this client.

        Returns:
            The root directory of this client, or None, if the client
            has not been initialized.
        """
        return self._root

    @property
    def config_directory(self) -> Optional[Path]:
        """The configuration directory of this client.

        Returns:
            The configuration directory of this client, or None, if the
            client doesn't have an active root.
        """
        return self.root / REPOSITORY_DIRECTORY_NAME if self.root else None

    def activate_root(self, root: Optional[Path] = None) -> None:
        """Set the active repository root directory.

        Args:
            root: The path to set as the active repository root. If not set,
                the repository root is determined using the environment
                variable `ZENML_REPOSITORY_PATH` (if set) and by recursively
                searching in the parent directories of the current working
                directory.
        """
        self._set_active_root(root)

    def set_active_project(
        self, project_name_or_id: Union[str, UUID]
    ) -> "ProjectResponse":
        """Set the project for the local client.

        Args:
            project_name_or_id: The name or ID of the project to set active.

        Returns:
            The model of the active project.
        """
        project = self.zen_store.get_project(
            project_name_or_id=project_name_or_id
        )  # raises KeyError
        if self._config:
            self._config.set_active_project(project)
            # Sanitize the client configuration to reflect the current
            # settings
            self._sanitize_config()
        else:
            # set the active project globally only if the client doesn't use
            # a local configuration
            GlobalConfiguration().set_active_project(project)
        return project

    # ----------------------------- Server Settings ----------------------------

    def get_settings(self, hydrate: bool = True) -> ServerSettingsResponse:
        """Get the server settings.

        Args:
            hydrate: Flag deciding whether to hydrate the output model(s)
                by including metadata fields in the response.

        Returns:
            The server settings.
        """
        return self.zen_store.get_server_settings(hydrate=hydrate)

    def update_server_settings(
        self,
        updated_name: Optional[str] = None,
        updated_logo_url: Optional[str] = None,
        updated_enable_analytics: Optional[bool] = None,
        updated_enable_announcements: Optional[bool] = None,
        updated_enable_updates: Optional[bool] = None,
        updated_onboarding_state: Optional[Dict[str, Any]] = None,
    ) -> ServerSettingsResponse:
        """Update the server settings.

        Args:
            updated_name: Updated name for the server.
            updated_logo_url: Updated logo URL for the server.
            updated_enable_analytics: Updated value whether to enable
                analytics for the server.
            updated_enable_announcements: Updated value whether to display
                announcements about ZenML.
            updated_enable_updates: Updated value whether to display updates
                about ZenML.
            updated_onboarding_state: Updated onboarding state for the server.

        Returns:
            The updated server settings.
        """
        update_model = ServerSettingsUpdate(
            server_name=updated_name,
            logo_url=updated_logo_url,
            enable_analytics=updated_enable_analytics,
            display_announcements=updated_enable_announcements,
            display_updates=updated_enable_updates,
            onboarding_state=updated_onboarding_state,
        )
        return self.zen_store.update_server_settings(update_model)

    # ---------------------------------- Users ---------------------------------

    def create_user(
        self,
        name: str,
        password: Optional[str] = None,
        is_admin: bool = False,
    ) -> UserResponse:
        """Create a new user.

        Args:
            name: The name of the user.
            password: The password of the user. If not provided, the user will
                be created with empty password.
            is_admin: Whether the user should be an admin.

        Returns:
            The model of the created user.
        """
        user = UserRequest(
            name=name, password=password or None, is_admin=is_admin
        )
        user.active = (
            password != "" if self.zen_store.type != StoreType.REST else True
        )
        created_user = self.zen_store.create_user(user=user)

        return created_user

    def get_user(
        self,
        name_id_or_prefix: Union[str, UUID],
        allow_name_prefix_match: bool = True,
        hydrate: bool = True,
    ) -> UserResponse:
        """Gets a user.

        Args:
            name_id_or_prefix: The name or ID of the user.
            allow_name_prefix_match: If True, allow matching by name prefix.
            hydrate: Flag deciding whether to hydrate the output model(s)
                by including metadata fields in the response.

        Returns:
            The User
        """
        return self._get_entity_by_id_or_name_or_prefix(
            get_method=self.zen_store.get_user,
            list_method=self.list_users,
            name_id_or_prefix=name_id_or_prefix,
            allow_name_prefix_match=allow_name_prefix_match,
            hydrate=hydrate,
        )

    def list_users(
        self,
        sort_by: str = "created",
        page: int = PAGINATION_STARTING_PAGE,
        size: int = PAGE_SIZE_DEFAULT,
        logical_operator: LogicalOperators = LogicalOperators.AND,
        id: Optional[Union[UUID, str]] = None,
        external_user_id: Optional[str] = None,
        created: Optional[Union[datetime, str]] = None,
        updated: Optional[Union[datetime, str]] = None,
        name: Optional[str] = None,
        full_name: Optional[str] = None,
        email: Optional[str] = None,
        active: Optional[bool] = None,
        email_opted_in: Optional[bool] = None,
        hydrate: bool = False,
    ) -> Page[UserResponse]:
        """List all users.

        Args:
            sort_by: The column to sort by
            page: The page of items
            size: The maximum size of all pages
            logical_operator: Which logical operator to use [and, or]
            id: Use the id of stacks to filter by.
            external_user_id: Use the external user id for filtering.
            created: Use to filter by time of creation
            updated: Use the last updated date for filtering
            name: Use the username for filtering
            full_name: Use the user full name for filtering
            email: Use the user email for filtering
            active: User the user active status for filtering
            email_opted_in: Use the user opt in status for filtering
            hydrate: Flag deciding whether to hydrate the output model(s)
                by including metadata fields in the response.

        Returns:
            The User
        """
        return self.zen_store.list_users(
            UserFilter(
                sort_by=sort_by,
                page=page,
                size=size,
                logical_operator=logical_operator,
                id=id,
                external_user_id=external_user_id,
                created=created,
                updated=updated,
                name=name,
                full_name=full_name,
                email=email,
                active=active,
                email_opted_in=email_opted_in,
            ),
            hydrate=hydrate,
        )

    def update_user(
        self,
        name_id_or_prefix: Union[str, UUID],
        updated_name: Optional[str] = None,
        updated_full_name: Optional[str] = None,
        updated_email: Optional[str] = None,
        updated_email_opt_in: Optional[bool] = None,
        updated_password: Optional[str] = None,
        old_password: Optional[str] = None,
        updated_is_admin: Optional[bool] = None,
        updated_metadata: Optional[Dict[str, Any]] = None,
        updated_default_project_id: Optional[UUID] = None,
        active: Optional[bool] = None,
    ) -> UserResponse:
        """Update a user.

        Args:
            name_id_or_prefix: The name or ID of the user to update.
            updated_name: The new name of the user.
            updated_full_name: The new full name of the user.
            updated_email: The new email of the user.
            updated_email_opt_in: The new email opt-in status of the user.
            updated_password: The new password of the user.
            old_password: The old password of the user. Required for password
                update.
            updated_is_admin: Whether the user should be an admin.
            updated_metadata: The new metadata for the user.
            updated_default_project_id: The new default project ID for the user.
            active: Use to activate or deactivate the user.

        Returns:
            The updated user.

        Raises:
            ValidationError: If the old password is not provided when updating
                the password.
        """
        user = self.get_user(
            name_id_or_prefix=name_id_or_prefix, allow_name_prefix_match=False
        )
        user_update = UserUpdate(name=updated_name or user.name)
        if updated_full_name:
            user_update.full_name = updated_full_name
        if updated_email is not None:
            user_update.email = updated_email
            user_update.email_opted_in = (
                updated_email_opt_in or user.email_opted_in
            )
        if updated_email_opt_in is not None:
            user_update.email_opted_in = updated_email_opt_in
        if updated_password is not None:
            user_update.password = updated_password
            if old_password is None:
                raise ValidationError(
                    "Old password is required to update the password."
                )
            user_update.old_password = old_password
        if updated_is_admin is not None:
            user_update.is_admin = updated_is_admin
        if active is not None:
            user_update.active = active

        if updated_metadata is not None:
            user_update.user_metadata = updated_metadata

        if updated_default_project_id is not None:
            user_update.default_project_id = updated_default_project_id

        return self.zen_store.update_user(
            user_id=user.id, user_update=user_update
        )

    @_fail_for_sql_zen_store
    def deactivate_user(self, name_id_or_prefix: str) -> "UserResponse":
        """Deactivate a user and generate an activation token.

        Args:
            name_id_or_prefix: The name or ID of the user to reset.

        Returns:
            The deactivated user.
        """
        from zenml.zen_stores.rest_zen_store import RestZenStore

        user = self.get_user(name_id_or_prefix, allow_name_prefix_match=False)
        assert isinstance(self.zen_store, RestZenStore)
        return self.zen_store.deactivate_user(user_name_or_id=user.name)

    def delete_user(self, name_id_or_prefix: str) -> None:
        """Delete a user.

        Args:
            name_id_or_prefix: The name or ID of the user to delete.
        """
        user = self.get_user(name_id_or_prefix, allow_name_prefix_match=False)
        self.zen_store.delete_user(user_name_or_id=user.name)

    @property
    def active_user(self) -> "UserResponse":
        """Get the user that is currently in use.

        Returns:
            The active user.
        """
        if self._active_user is None:
            self._active_user = self.zen_store.get_user(include_private=True)
        return self._active_user

    # -------------------------------- Projects ------------------------------

    def create_project(
        self,
        name: str,
        description: str,
        display_name: Optional[str] = None,
    ) -> ProjectResponse:
        """Create a new project.

        Args:
            name: Name of the project.
            description: Description of the project.
            display_name: Display name of the project.

        Returns:
            The created project.
        """
        return self.zen_store.create_project(
            ProjectRequest(
                name=name,
                description=description,
                display_name=display_name or "",
            )
        )

    def get_project(
        self,
        name_id_or_prefix: Optional[Union[UUID, str]],
        allow_name_prefix_match: bool = True,
        hydrate: bool = True,
    ) -> ProjectResponse:
        """Gets a project.

        Args:
            name_id_or_prefix: The name or ID of the project.
            allow_name_prefix_match: If True, allow matching by name prefix.
            hydrate: Flag deciding whether to hydrate the output model(s)
                by including metadata fields in the response.

        Returns:
            The project
        """
        if not name_id_or_prefix:
            return self.active_project
        return self._get_entity_by_id_or_name_or_prefix(
            get_method=self.zen_store.get_project,
            list_method=self.list_projects,
            name_id_or_prefix=name_id_or_prefix,
            allow_name_prefix_match=allow_name_prefix_match,
            hydrate=hydrate,
        )

    def list_projects(
        self,
        sort_by: str = "created",
        page: int = PAGINATION_STARTING_PAGE,
        size: int = PAGE_SIZE_DEFAULT,
        logical_operator: LogicalOperators = LogicalOperators.AND,
        id: Optional[Union[UUID, str]] = None,
        created: Optional[Union[datetime, str]] = None,
        updated: Optional[Union[datetime, str]] = None,
        name: Optional[str] = None,
        display_name: Optional[str] = None,
        hydrate: bool = False,
    ) -> Page[ProjectResponse]:
        """List all projects.

        Args:
            sort_by: The column to sort by
            page: The page of items
            size: The maximum size of all pages
            logical_operator: Which logical operator to use [and, or]
            id: Use the project ID to filter by.
            created: Use to filter by time of creation
            updated: Use the last updated date for filtering
            name: Use the project name for filtering
            display_name: Use the project display name for filtering
            hydrate: Flag deciding whether to hydrate the output model(s)
                by including metadata fields in the response.

        Returns:
            Page of projects
        """
        return self.zen_store.list_projects(
            ProjectFilter(
                sort_by=sort_by,
                page=page,
                size=size,
                logical_operator=logical_operator,
                id=id,
                created=created,
                updated=updated,
                name=name,
                display_name=display_name,
            ),
            hydrate=hydrate,
        )

    def update_project(
        self,
        name_id_or_prefix: Optional[Union[UUID, str]],
        new_name: Optional[str] = None,
        new_display_name: Optional[str] = None,
        new_description: Optional[str] = None,
    ) -> ProjectResponse:
        """Update a project.

        Args:
            name_id_or_prefix: Name, ID or prefix of the project to update.
            new_name: New name of the project.
            new_display_name: New display name of the project.
            new_description: New description of the project.

        Returns:
            The updated project.
        """
        project = self.get_project(
            name_id_or_prefix=name_id_or_prefix, allow_name_prefix_match=False
        )
        project_update = ProjectUpdate(
            name=new_name or project.name,
            display_name=new_display_name or project.display_name,
        )
        if new_description:
            project_update.description = new_description
        return self.zen_store.update_project(
            project_id=project.id,
            project_update=project_update,
        )

    def delete_project(self, name_id_or_prefix: str) -> None:
        """Delete a project.

        Args:
            name_id_or_prefix: The name or ID of the project to delete.

        Raises:
            IllegalOperationError: If the project to delete is the active
                project.
        """
        project = self.get_project(
            name_id_or_prefix, allow_name_prefix_match=False
        )
        if self.active_project.id == project.id:
            raise IllegalOperationError(
                f"Project '{name_id_or_prefix}' cannot be deleted since "
                "it is currently active. Please set another project as "
                "active first."
            )
        self.zen_store.delete_project(project_name_or_id=project.id)

    @property
    def active_project(self) -> ProjectResponse:
        """Get the currently active project of the local client.

        If no active project is configured locally for the client, the
        active project in the global configuration is used instead.

        Returns:
            The active project.

        Raises:
            RuntimeError: If the active project is not set.
        """
        if project_id := os.environ.get(ENV_ZENML_ACTIVE_PROJECT_ID):
            if not self._active_project or self._active_project.id != UUID(
                project_id
            ):
                self._active_project = self.get_project(project_id)

            return self._active_project

        from zenml.constants import DEFAULT_PROJECT_NAME

        # If running in a ZenML server environment, the active project is
        # not relevant
        if ENV_ZENML_SERVER in os.environ:
            return self.get_project(DEFAULT_PROJECT_NAME)

        project = (
            self._config.active_project if self._config else None
        ) or GlobalConfiguration().get_active_project()
        if not project:
            raise RuntimeError(
                "No active project is configured. Run "
                "`zenml project set <NAME>` to set the active "
                "project."
            )

        if project.name != DEFAULT_PROJECT_NAME:
            if not self.zen_store.get_store_info().is_pro_server():
                logger.warning(
                    f"You are running with a non-default project "
                    f"'{project.name}'. The ZenML project feature is "
                    "available only in ZenML Pro. Pipelines, pipeline runs and "
                    "artifacts produced in this project will not be "
                    "accessible through the dashboard. Please visit "
                    "https://zenml.io/pro to learn more."
                )
        return project

    # --------------------------------- Stacks ---------------------------------

    def create_stack(
        self,
        name: str,
        components: Mapping[StackComponentType, Union[str, UUID]],
        stack_spec_file: Optional[str] = None,
        labels: Optional[Dict[str, Any]] = None,
        secrets: Optional[Sequence[Union[UUID, str]]] = None,
    ) -> StackResponse:
        """Registers a stack and its components.

        Args:
            name: The name of the stack to register.
            components: dictionary which maps component types to component names
            stack_spec_file: path to the stack spec file
            labels: The labels of the stack.
            secrets: The secrets of the stack.

        Returns:
            The model of the registered stack.
        """
        stack_components = {}

        for c_type, c_identifier in components.items():
            # Skip non-existent components.
            if not c_identifier:
                continue

            # Get the component.
            component = self.get_stack_component(
                name_id_or_prefix=c_identifier,
                component_type=c_type,
            )
            stack_components[c_type] = [component.id]

        stack = StackRequest(
            name=name,
            components=stack_components,
            stack_spec_path=stack_spec_file,
            labels=labels,
            secrets=secrets,
        )

        self._validate_stack_configuration(stack=stack)

        return self.zen_store.create_stack(stack=stack)

    def get_stack(
        self,
        name_id_or_prefix: Optional[Union[UUID, str]] = None,
        allow_name_prefix_match: bool = True,
        hydrate: bool = True,
    ) -> StackResponse:
        """Get a stack by name, ID or prefix.

        If no name, ID or prefix is provided, the active stack is returned.

        Args:
            name_id_or_prefix: The name, ID or prefix of the stack.
            allow_name_prefix_match: If True, allow matching by name prefix.
            hydrate: Flag deciding whether to hydrate the output model(s)
                by including metadata fields in the response.

        Returns:
            The stack.
        """
        if name_id_or_prefix is not None:
            return self._get_entity_by_id_or_name_or_prefix(
                get_method=self.zen_store.get_stack,
                list_method=self.list_stacks,
                name_id_or_prefix=name_id_or_prefix,
                allow_name_prefix_match=allow_name_prefix_match,
                hydrate=hydrate,
            )
        else:
            return self.active_stack_model

    def list_stacks(
        self,
        sort_by: str = "created",
        page: int = PAGINATION_STARTING_PAGE,
        size: int = PAGE_SIZE_DEFAULT,
        logical_operator: LogicalOperators = LogicalOperators.AND,
        id: Optional[Union[UUID, str]] = None,
        created: Optional[Union[datetime, str]] = None,
        updated: Optional[Union[datetime, str]] = None,
        name: Optional[str] = None,
        description: Optional[str] = None,
        component_id: Optional[Union[str, UUID]] = None,
        user: Optional[Union[UUID, str]] = None,
        component: Optional[Union[UUID, str]] = None,
        hydrate: bool = False,
    ) -> Page[StackResponse]:
        """Lists all stacks.

        Args:
            sort_by: The column to sort by
            page: The page of items
            size: The maximum size of all pages
            logical_operator: Which logical operator to use [and, or]
            id: Use the id of stacks to filter by.
            created: Use to filter by time of creation
            updated: Use the last updated date for filtering
            description: Use the stack description for filtering
            component_id: The id of the component to filter by.
            user: The name/ID of the user to filter by.
            component: The name/ID of the component to filter by.
            name: The name of the stack to filter by.
            hydrate: Flag deciding whether to hydrate the output model(s)
                by including metadata fields in the response.

        Returns:
            A page of stacks.
        """
        stack_filter_model = StackFilter(
            page=page,
            size=size,
            sort_by=sort_by,
            logical_operator=logical_operator,
            component_id=component_id,
            user=user,
            component=component,
            name=name,
            description=description,
            id=id,
            created=created,
            updated=updated,
        )
        return self.zen_store.list_stacks(stack_filter_model, hydrate=hydrate)

    def update_stack(
        self,
        name_id_or_prefix: Optional[Union[UUID, str]] = None,
        name: Optional[str] = None,
        stack_spec_file: Optional[str] = None,
        labels: Optional[Dict[str, Any]] = None,
        description: Optional[str] = None,
        component_updates: Optional[
            Dict[StackComponentType, List[Union[UUID, str]]]
        ] = None,
        add_secrets: Optional[Sequence[Union[UUID, str]]] = None,
        remove_secrets: Optional[Sequence[Union[UUID, str]]] = None,
        environment: Optional[Dict[str, Any]] = None,
    ) -> StackResponse:
        """Updates a stack and its components.

        Args:
            name_id_or_prefix: The name, id or prefix of the stack to update.
            name: the new name of the stack.
            stack_spec_file: path to the stack spec file.
            labels: The new labels of the stack component.
            description: the new description of the stack.
            component_updates: dictionary which maps stack component types to
                lists of new stack component names or ids.
            add_secrets: The secrets to add to the stack.
            remove_secrets: The secrets to remove from the stack.
            environment: The environment to set on the stack. If the value for
                any item is None, the key will be removed from the existing
                environment.

        Returns:
            The model of the updated stack.

        Raises:
            EntityExistsError: If the stack name is already taken.
        """
        # First, get the stack
        stack = self.get_stack(
            name_id_or_prefix=name_id_or_prefix, allow_name_prefix_match=False
        )

        # Create the update model
        update_model = StackUpdate(
            stack_spec_path=stack_spec_file,
        )

        if name:
            if self.list_stacks(name=name):
                raise EntityExistsError(
                    "There are already existing stacks with the name "
                    f"'{name}'."
                )

            update_model.name = name

        if description:
            update_model.description = description

        # Get the current components
        if component_updates:
            components_dict = stack.components.copy()

            for component_type, component_id_list in component_updates.items():
                if component_id_list is not None:
                    components_dict[component_type] = [
                        self.get_stack_component(
                            name_id_or_prefix=component_id,
                            component_type=component_type,
                        )
                        for component_id in component_id_list
                    ]

            update_model.components = {
                c_type: [c.id for c in c_list]
                for c_type, c_list in components_dict.items()
            }

        if labels is not None:
            existing_labels = stack.labels or {}
            existing_labels.update(labels)

            existing_labels = {
                k: v for k, v in existing_labels.items() if v is not None
            }
            update_model.labels = existing_labels

        if add_secrets:
            update_model.add_secrets = list(add_secrets)

        if remove_secrets:
            update_model.remove_secrets = list(remove_secrets)

        if environment:
            environment = {
                **stack.environment,
                **environment,
            }
            environment = dict_utils.remove_none_values(environment)
            update_model.environment = environment

        updated_stack = self.zen_store.update_stack(
            stack_id=stack.id,
            stack_update=update_model,
        )
        if updated_stack.id == self.active_stack_model.id:
            if self._config:
                self._config.set_active_stack(updated_stack)
            else:
                GlobalConfiguration().set_active_stack(updated_stack)
        return updated_stack

    def delete_stack(
        self, name_id_or_prefix: Union[str, UUID], recursive: bool = False
    ) -> None:
        """Deregisters a stack.

        Args:
            name_id_or_prefix: The name, id or prefix id of the stack
                to deregister.
            recursive: If `True`, all components of the stack which are not
                associated with any other stack will also be deleted.

        Raises:
            ValueError: If the stack is the currently active stack for this
                client.
        """
        stack = self.get_stack(
            name_id_or_prefix=name_id_or_prefix, allow_name_prefix_match=False
        )

        if stack.id == self.active_stack_model.id:
            raise ValueError(
                f"Unable to deregister active stack '{stack.name}'. Make "
                f"sure to designate a new active stack before deleting this "
                f"one."
            )

        cfg = GlobalConfiguration()
        if stack.id == cfg.active_stack_id:
            raise ValueError(
                f"Unable to deregister '{stack.name}' as it is the active "
                f"stack within your global configuration. Make "
                f"sure to designate a new active stack before deleting this "
                f"one."
            )

        if recursive:
            stack_components_free_for_deletion = []

            # Get all stack components associated with this stack
            for component_type, component_model in stack.components.items():
                # Get stack associated with the stack component

                stacks = self.list_stacks(
                    component_id=component_model[0].id, size=2, page=1
                )

                # Check if the stack component is part of another stack
                if len(stacks) == 1 and stack.id == stacks[0].id:
                    stack_components_free_for_deletion.append(
                        (component_type, component_model)
                    )

            self.delete_stack(stack.id)

            for (
                stack_component_type,
                stack_component_model,
            ) in stack_components_free_for_deletion:
                self.delete_stack_component(
                    stack_component_model[0].name, stack_component_type
                )

            logger.info("Deregistered stack with name '%s'.", stack.name)
            return

        self.zen_store.delete_stack(stack_id=stack.id)
        logger.info("Deregistered stack with name '%s'.", stack.name)

    @property
    def active_stack(self) -> "Stack":
        """The active stack for this client.

        Returns:
            The active stack for this client.
        """
        from zenml.stack.stack import Stack

        return Stack.from_model(self.active_stack_model)

    @property
    def active_stack_model(self) -> StackResponse:
        """The model of the active stack for this client.

        If no active stack is configured locally for the client, the active
        stack in the global configuration is used instead.

        Returns:
            The model of the active stack for this client.
        """
        if env_stack_id := os.environ.get(ENV_ZENML_ACTIVE_STACK_ID):
            if not self._active_stack or self._active_stack.id != UUID(
                env_stack_id
            ):
                self._active_stack = self.get_stack(env_stack_id)

            return self._active_stack

        stack_id: Optional[UUID] = None

        if self._config:
            if self._config._active_stack:
                return self._config._active_stack

            stack_id = self._config.active_stack_id

        if not stack_id:
            # Initialize the zen store so the global config loads the active
            # stack
            _ = GlobalConfiguration().zen_store
            if active_stack := GlobalConfiguration()._active_stack:
                return active_stack

            stack_id = GlobalConfiguration().get_active_stack_id()

        return self.get_stack(stack_id)

    def activate_stack(
        self, stack_name_id_or_prefix: Union[str, UUID]
    ) -> None:
        """Sets the stack as active.

        Args:
            stack_name_id_or_prefix: Model of the stack to activate.

        Raises:
            KeyError: If the stack is not registered.
        """
        # Make sure the stack is registered
        try:
            stack = self.get_stack(name_id_or_prefix=stack_name_id_or_prefix)
        except KeyError as e:
            raise KeyError(
                f"Stack '{stack_name_id_or_prefix}' cannot be activated since "
                f"it is not registered yet. Please register it first."
            ) from e

        if self._config:
            self._config.set_active_stack(stack=stack)

        else:
            # set the active stack globally only if the client doesn't use
            # a local configuration
            GlobalConfiguration().set_active_stack(stack=stack)

    def _validate_stack_configuration(self, stack: StackRequest) -> None:
        """Validates the configuration of a stack.

        Args:
            stack: The stack to validate.
        """
        local_components: List[str] = []
        remote_components: List[str] = []
        assert stack.components is not None
        for component_type, components in stack.components.items():
            component_flavor: Union[FlavorResponse, str]

            for component in components:
                if isinstance(component, UUID):
                    component_response = self.get_stack_component(
                        name_id_or_prefix=component,
                        component_type=component_type,
                    )
                    component_config = component_response.configuration
                    component_flavor = component_response.flavor
                else:
                    component_config = component.configuration
                    component_flavor = component.flavor

                # Create and validate the configuration
                from zenml.stack.utils import (
                    validate_stack_component_config,
                    warn_if_config_server_mismatch,
                )

                configuration = validate_stack_component_config(
                    configuration_dict=component_config,
                    flavor=component_flavor,
                    component_type=component_type,
                    # Always enforce validation of custom flavors
                    validate_custom_flavors=True,
                )
                # Guaranteed to not be None by setting
                # `validate_custom_flavors=True` above
                assert configuration is not None
                warn_if_config_server_mismatch(configuration)
                flavor_name = (
                    component_flavor.name
                    if isinstance(component_flavor, FlavorResponse)
                    else component_flavor
                )
                if configuration.is_local:
                    local_components.append(
                        f"{component_type.value}: {flavor_name}"
                    )
                elif configuration.is_remote:
                    remote_components.append(
                        f"{component_type.value}: {flavor_name}"
                    )

        if local_components and remote_components:
            logger.warning(
                f"You are configuring a stack that is composed of components "
                f"that are relying on local resources "
                f"({', '.join(local_components)}) as well as "
                f"components that are running remotely "
                f"({', '.join(remote_components)}). This is not recommended as "
                f"it can lead to unexpected behavior, especially if the remote "
                f"components need to access the local resources. Please make "
                f"sure that your stack is configured correctly, or try to use "
                f"component flavors or configurations that do not require "
                f"local resources."
            )

    # ----------------------------- Services -----------------------------------

    def create_service(
        self,
        config: "ServiceConfig",
        service_type: ServiceType,
        model_version_id: Optional[UUID] = None,
    ) -> ServiceResponse:
        """Registers a service.

        Args:
            config: The configuration of the service.
            service_type: The type of the service.
            model_version_id: The ID of the model version to associate with the
                service.

        Returns:
            The registered service.
        """
        service_request = ServiceRequest(
            name=config.service_name,
            service_type=service_type,
            config=config.model_dump(),
            project=self.active_project.id,
            model_version_id=model_version_id,
        )
        # Register the service
        return self.zen_store.create_service(service_request)

    def get_service(
        self,
        name_id_or_prefix: Union[str, UUID],
        allow_name_prefix_match: bool = True,
        hydrate: bool = True,
        type: Optional[str] = None,
        project: Optional[Union[str, UUID]] = None,
    ) -> ServiceResponse:
        """Gets a service.

        Args:
            name_id_or_prefix: The name or ID of the service.
            allow_name_prefix_match: If True, allow matching by name prefix.
            hydrate: Flag deciding whether to hydrate the output model(s)
                by including metadata fields in the response.
            type: The type of the service.
            project: The project name/ID to filter by.

        Returns:
            The Service
        """

        def type_scoped_list_method(
            hydrate: bool = True,
            **kwargs: Any,
        ) -> Page[ServiceResponse]:
            """Call `zen_store.list_services` with type scoping.

            Args:
                hydrate: Flag deciding whether to hydrate the output model(s)
                    by including metadata fields in the response.
                **kwargs: Keyword arguments to pass to `ServiceFilterModel`.

            Returns:
                The type-scoped list of services.
            """
            service_filter_model = ServiceFilter(**kwargs)
            if type:
                service_filter_model.set_type(type=type)
            return self.zen_store.list_services(
                filter_model=service_filter_model,
                hydrate=hydrate,
            )

        return self._get_entity_by_id_or_name_or_prefix(
            get_method=self.zen_store.get_service,
            list_method=type_scoped_list_method,
            name_id_or_prefix=name_id_or_prefix,
            allow_name_prefix_match=allow_name_prefix_match,
            project=project,
            hydrate=hydrate,
        )

    def list_services(
        self,
        sort_by: str = "created",
        page: int = PAGINATION_STARTING_PAGE,
        size: int = PAGE_SIZE_DEFAULT,
        logical_operator: LogicalOperators = LogicalOperators.AND,
        id: Optional[Union[UUID, str]] = None,
        created: Optional[datetime] = None,
        updated: Optional[datetime] = None,
        type: Optional[str] = None,
        flavor: Optional[str] = None,
        user: Optional[Union[UUID, str]] = None,
        project: Optional[Union[str, UUID]] = None,
        hydrate: bool = False,
        running: Optional[bool] = None,
        service_name: Optional[str] = None,
        pipeline_name: Optional[str] = None,
        pipeline_run_id: Optional[str] = None,
        pipeline_step_name: Optional[str] = None,
        model_version_id: Optional[Union[str, UUID]] = None,
        config: Optional[Dict[str, Any]] = None,
    ) -> Page[ServiceResponse]:
        """List all services.

        Args:
            sort_by: The column to sort by
            page: The page of items
            size: The maximum size of all pages
            logical_operator: Which logical operator to use [and, or]
            id: Use the id of services to filter by.
            created: Use to filter by time of creation
            updated: Use the last updated date for filtering
            type: Use the service type for filtering
            flavor: Use the service flavor for filtering
            project: The project name/ID to filter by.
            user: Filter by user name/ID.
            hydrate: Flag deciding whether to hydrate the output model(s)
                by including metadata fields in the response.
            running: Use the running status for filtering
            pipeline_name: Use the pipeline name for filtering
            service_name: Use the service name or model name
                for filtering
            pipeline_step_name: Use the pipeline step name for filtering
            model_version_id: Use the model version id for filtering
            config: Use the config for filtering
            pipeline_run_id: Use the pipeline run id for filtering

        Returns:
            The Service response page.
        """
        service_filter_model = ServiceFilter(
            sort_by=sort_by,
            page=page,
            size=size,
            logical_operator=logical_operator,
            id=id,
            created=created,
            updated=updated,
            type=type,
            flavor=flavor,
            project=project or self.active_project.id,
            user=user,
            running=running,
            name=service_name,
            pipeline_name=pipeline_name,
            pipeline_step_name=pipeline_step_name,
            model_version_id=model_version_id,
            pipeline_run_id=pipeline_run_id,
            config=dict_to_bytes(config) if config else None,
        )
        return self.zen_store.list_services(
            filter_model=service_filter_model, hydrate=hydrate
        )

    def update_service(
        self,
        id: UUID,
        name: Optional[str] = None,
        service_source: Optional[str] = None,
        admin_state: Optional[ServiceState] = None,
        status: Optional[Dict[str, Any]] = None,
        endpoint: Optional[Dict[str, Any]] = None,
        labels: Optional[Dict[str, str]] = None,
        prediction_url: Optional[str] = None,
        health_check_url: Optional[str] = None,
        model_version_id: Optional[UUID] = None,
    ) -> ServiceResponse:
        """Update a service.

        Args:
            id: The ID of the service to update.
            name: The new name of the service.
            admin_state: The new admin state of the service.
            status: The new status of the service.
            endpoint: The new endpoint of the service.
            service_source: The new service source of the service.
            labels: The new labels of the service.
            prediction_url: The new prediction url of the service.
            health_check_url: The new health check url of the service.
            model_version_id: The new model version id of the service.

        Returns:
            The updated service.
        """
        service_update = ServiceUpdate()
        if name:
            service_update.name = name
        if service_source:
            service_update.service_source = service_source
        if admin_state:
            service_update.admin_state = admin_state
        if status:
            service_update.status = status
        if endpoint:
            service_update.endpoint = endpoint
        if labels:
            service_update.labels = labels
        if prediction_url:
            service_update.prediction_url = prediction_url
        if health_check_url:
            service_update.health_check_url = health_check_url
        if model_version_id:
            service_update.model_version_id = model_version_id
        return self.zen_store.update_service(
            service_id=id, update=service_update
        )

    def delete_service(
        self,
        name_id_or_prefix: UUID,
        project: Optional[Union[str, UUID]] = None,
    ) -> None:
        """Delete a service.

        Args:
            name_id_or_prefix: The name or ID of the service to delete.
            project: The project name/ID to filter by.
        """
        service = self.get_service(
            name_id_or_prefix,
            allow_name_prefix_match=False,
            project=project,
        )
        self.zen_store.delete_service(service_id=service.id)

    # -------------------------------- Components ------------------------------

    def get_stack_component(
        self,
        component_type: StackComponentType,
        name_id_or_prefix: Optional[Union[str, UUID]] = None,
        allow_name_prefix_match: bool = True,
        hydrate: bool = True,
    ) -> ComponentResponse:
        """Fetches a registered stack component.

        If the name_id_or_prefix is provided, it will try to fetch the component
        with the corresponding identifier. If not, it will try to fetch the
        active component of the given type.

        Args:
            component_type: The type of the component to fetch
            name_id_or_prefix: The id of the component to fetch.
            allow_name_prefix_match: If True, allow matching by name prefix.
            hydrate: Flag deciding whether to hydrate the output model(s)
                by including metadata fields in the response.

        Returns:
            The registered stack component.

        Raises:
            KeyError: If no name_id_or_prefix is provided and no such component
                is part of the active stack.
        """
        # If no `name_id_or_prefix` provided, try to get the active component.
        if not name_id_or_prefix:
            components = self.active_stack_model.components.get(
                component_type, None
            )
            if components:
                return components[0]
            raise KeyError(
                "No name_id_or_prefix provided and there is no active "
                f"{component_type} in the current active stack."
            )

        # Else, try to fetch the component with an explicit type filter
        def type_scoped_list_method(
            hydrate: bool = False,
            **kwargs: Any,
        ) -> Page[ComponentResponse]:
            """Call `zen_store.list_stack_components` with type scoping.

            Args:
                hydrate: Flag deciding whether to hydrate the output model(s)
                    by including metadata fields in the response.
                **kwargs: Keyword arguments to pass to `ComponentFilterModel`.

            Returns:
                The type-scoped list of components.
            """
            component_filter_model = ComponentFilter(**kwargs)
            component_filter_model.set_scope_type(
                component_type=component_type
            )
            return self.zen_store.list_stack_components(
                component_filter_model=component_filter_model,
                hydrate=hydrate,
            )

        return self._get_entity_by_id_or_name_or_prefix(
            get_method=self.zen_store.get_stack_component,
            list_method=type_scoped_list_method,
            name_id_or_prefix=name_id_or_prefix,
            allow_name_prefix_match=allow_name_prefix_match,
            hydrate=hydrate,
        )

    def list_stack_components(
        self,
        sort_by: str = "created",
        page: int = PAGINATION_STARTING_PAGE,
        size: int = PAGE_SIZE_DEFAULT,
        logical_operator: LogicalOperators = LogicalOperators.AND,
        id: Optional[Union[UUID, str]] = None,
        created: Optional[datetime] = None,
        updated: Optional[datetime] = None,
        name: Optional[str] = None,
        flavor: Optional[str] = None,
        type: Optional[str] = None,
        connector_id: Optional[Union[str, UUID]] = None,
        stack_id: Optional[Union[str, UUID]] = None,
        user: Optional[Union[UUID, str]] = None,
        hydrate: bool = False,
    ) -> Page[ComponentResponse]:
        """Lists all registered stack components.

        Args:
            sort_by: The column to sort by
            page: The page of items
            size: The maximum size of all pages
            logical_operator: Which logical operator to use [and, or]
            id: Use the id of component to filter by.
            created: Use to component by time of creation
            updated: Use the last updated date for filtering
            flavor: Use the component flavor for filtering
            type: Use the component type for filtering
            connector_id: The id of the connector to filter by.
            stack_id: The id of the stack to filter by.
            name: The name of the component to filter by.
            user: The ID of name of the user to filter by.
            hydrate: Flag deciding whether to hydrate the output model(s)
                by including metadata fields in the response.

        Returns:
            A page of stack components.
        """
        component_filter_model = ComponentFilter(
            page=page,
            size=size,
            sort_by=sort_by,
            logical_operator=logical_operator,
            connector_id=connector_id,
            stack_id=stack_id,
            name=name,
            flavor=flavor,
            type=type,
            id=id,
            created=created,
            updated=updated,
            user=user,
        )

        return self.zen_store.list_stack_components(
            component_filter_model=component_filter_model, hydrate=hydrate
        )

    def create_stack_component(
        self,
        name: str,
        flavor: str,
        component_type: StackComponentType,
        configuration: Dict[str, str],
        labels: Optional[Dict[str, Any]] = None,
        secrets: Optional[Sequence[Union[UUID, str]]] = None,
        environment: Optional[Dict[str, Any]] = None,
    ) -> "ComponentResponse":
        """Registers a stack component.

        Args:
            name: The name of the stack component.
            flavor: The flavor of the stack component.
            component_type: The type of the stack component.
            configuration: The configuration of the stack component.
            labels: The labels of the stack component.
            secrets: The secrets of the stack component.
            environment: The environment of the stack component.

        Returns:
            The model of the registered component.
        """
        from zenml.stack.utils import (
            validate_stack_component_config,
            warn_if_config_server_mismatch,
        )

        validated_config = validate_stack_component_config(
            configuration_dict=configuration,
            flavor=flavor,
            component_type=component_type,
            # Always enforce validation of custom flavors
            validate_custom_flavors=True,
        )
        # Guaranteed to not be None by setting
        # `validate_custom_flavors=True` above
        assert validated_config is not None
        warn_if_config_server_mismatch(validated_config)

        create_component_model = ComponentRequest(
            name=name,
            type=component_type,
            flavor=flavor,
            configuration=validated_config.model_dump(
                mode="json", exclude_unset=True
            ),
            labels=labels,
            secrets=secrets,
            environment=environment,
        )

        # Register the new model
        return self.zen_store.create_stack_component(
            component=create_component_model
        )

    def update_stack_component(
        self,
        name_id_or_prefix: Optional[Union[UUID, str]],
        component_type: StackComponentType,
        name: Optional[str] = None,
        configuration: Optional[Dict[str, Any]] = None,
        labels: Optional[Dict[str, Any]] = None,
        disconnect: Optional[bool] = None,
        connector_id: Optional[UUID] = None,
        connector_resource_id: Optional[str] = None,
        add_secrets: Optional[Sequence[Union[UUID, str]]] = None,
        remove_secrets: Optional[Sequence[Union[UUID, str]]] = None,
        environment: Optional[Dict[str, Any]] = None,
    ) -> ComponentResponse:
        """Updates a stack component.

        Args:
            name_id_or_prefix: The name, id or prefix of the stack component to
                update.
            component_type: The type of the stack component to update.
            name: The new name of the stack component.
            configuration: The new configuration of the stack component.
            labels: The new labels of the stack component.
            disconnect: Whether to disconnect the stack component from its
                service connector.
            connector_id: The new connector id of the stack component.
            connector_resource_id: The new connector resource id of the
                stack component.
            add_secrets: The secrets to add to the stack component.
            remove_secrets: The secrets to remove from the stack component.
            environment: The environment to set on the stack component. If the
                value for any item is None, the key will be removed from the
                existing environment.

        Returns:
            The updated stack component.

        Raises:
            EntityExistsError: If the new name is already taken.
        """
        # Get the existing component model
        component = self.get_stack_component(
            name_id_or_prefix=name_id_or_prefix,
            component_type=component_type,
            allow_name_prefix_match=False,
        )

        update_model = ComponentUpdate()

        if name is not None:
            existing_components = self.list_stack_components(
                name=name,
                type=component_type,
            )
            if existing_components.total > 0:
                raise EntityExistsError(
                    f"There are already existing components with the "
                    f"name '{name}'."
                )
            update_model.name = name

        if configuration is not None:
            existing_configuration = component.configuration
            existing_configuration.update(configuration)
            existing_configuration = {
                k: v
                for k, v in existing_configuration.items()
                if v is not None
            }

            from zenml.stack.utils import (
                validate_stack_component_config,
                warn_if_config_server_mismatch,
            )

            validated_config = validate_stack_component_config(
                configuration_dict=existing_configuration,
                flavor=component.flavor,
                component_type=component.type,
                # Always enforce validation of custom flavors
                validate_custom_flavors=True,
            )
            # Guaranteed to not be None by setting
            # `validate_custom_flavors=True` above
            assert validated_config is not None
            warn_if_config_server_mismatch(validated_config)

            update_model.configuration = validated_config.model_dump(
                mode="json", exclude_unset=True
            )

        if labels is not None:
            existing_labels = component.labels or {}
            existing_labels.update(labels)

            existing_labels = {
                k: v for k, v in existing_labels.items() if v is not None
            }
            update_model.labels = existing_labels

        if disconnect:
            update_model.connector = None
            update_model.connector_resource_id = None
        else:
            existing_component = self.get_stack_component(
                name_id_or_prefix=name_id_or_prefix,
                component_type=component_type,
                allow_name_prefix_match=False,
            )
            update_model.connector = connector_id
            update_model.connector_resource_id = connector_resource_id
            if connector_id is None and existing_component.connector:
                update_model.connector = existing_component.connector.id
                update_model.connector_resource_id = (
                    existing_component.connector_resource_id
                )

        if add_secrets:
            update_model.add_secrets = list(add_secrets)

        if remove_secrets:
            update_model.remove_secrets = list(remove_secrets)

        if environment:
            environment = {
                **component.environment,
                **environment,
            }
            environment = dict_utils.remove_none_values(environment)
            update_model.environment = environment

        # Send the updated component to the ZenStore
        return self.zen_store.update_stack_component(
            component_id=component.id,
            component_update=update_model,
        )

    def delete_stack_component(
        self,
        name_id_or_prefix: Union[str, UUID],
        component_type: StackComponentType,
    ) -> None:
        """Deletes a registered stack component.

        Args:
            name_id_or_prefix: The model of the component to delete.
            component_type: The type of the component to delete.
        """
        component = self.get_stack_component(
            name_id_or_prefix=name_id_or_prefix,
            component_type=component_type,
            allow_name_prefix_match=False,
        )

        self.zen_store.delete_stack_component(component_id=component.id)
        logger.info(
            "Deregistered stack component (type: %s) with name '%s'.",
            component.type,
            component.name,
        )

    # --------------------------------- Flavors --------------------------------

    def create_flavor(
        self,
        source: str,
        component_type: StackComponentType,
    ) -> FlavorResponse:
        """Creates a new flavor.

        Args:
            source: The flavor to create.
            component_type: The type of the flavor.

        Returns:
            The created flavor (in model form).

        Raises:
            ValueError: in case the config_schema of the flavor is too large.
        """
        from zenml.stack.flavor import validate_flavor_source

        flavor = validate_flavor_source(
            source=source, component_type=component_type
        )()

        if len(flavor.config_schema) > TEXT_FIELD_MAX_LENGTH:
            raise ValueError(
                "Json representation of configuration schema"
                "exceeds max length. This could be caused by an"
                "overly long docstring on the flavors "
                "configuration class' docstring."
            )

        flavor_request = flavor.to_model(integration="custom", is_custom=True)
        return self.zen_store.create_flavor(flavor=flavor_request)

    def get_flavor(
        self,
        name_id_or_prefix: str,
        allow_name_prefix_match: bool = True,
        hydrate: bool = True,
    ) -> FlavorResponse:
        """Get a stack component flavor.

        Args:
            name_id_or_prefix: The name, ID or prefix to the id of the flavor
                to get.
            allow_name_prefix_match: If True, allow matching by name prefix.
            hydrate: Flag deciding whether to hydrate the output model(s)
                by including metadata fields in the response.

        Returns:
            The stack component flavor.
        """
        return self._get_entity_by_id_or_name_or_prefix(
            get_method=self.zen_store.get_flavor,
            list_method=self.list_flavors,
            name_id_or_prefix=name_id_or_prefix,
            allow_name_prefix_match=allow_name_prefix_match,
            hydrate=hydrate,
        )

    def list_flavors(
        self,
        sort_by: str = "created",
        page: int = PAGINATION_STARTING_PAGE,
        size: int = PAGE_SIZE_DEFAULT,
        logical_operator: LogicalOperators = LogicalOperators.AND,
        id: Optional[Union[UUID, str]] = None,
        created: Optional[datetime] = None,
        updated: Optional[datetime] = None,
        name: Optional[str] = None,
        type: Optional[str] = None,
        integration: Optional[str] = None,
        user: Optional[Union[UUID, str]] = None,
        hydrate: bool = False,
    ) -> Page[FlavorResponse]:
        """Fetches all the flavor models.

        Args:
            sort_by: The column to sort by
            page: The page of items
            size: The maximum size of all pages
            logical_operator: Which logical operator to use [and, or]
            id: Use the id of flavors to filter by.
            created: Use to flavors by time of creation
            updated: Use the last updated date for filtering
            user: Filter by user name/ID.
            name: The name of the flavor to filter by.
            type: The type of the flavor to filter by.
            integration: The integration of the flavor to filter by.
            hydrate: Flag deciding whether to hydrate the output model(s)
                by including metadata fields in the response.

        Returns:
            A list of all the flavor models.
        """
        flavor_filter_model = FlavorFilter(
            page=page,
            size=size,
            sort_by=sort_by,
            logical_operator=logical_operator,
            user=user,
            name=name,
            type=type,
            integration=integration,
            id=id,
            created=created,
            updated=updated,
        )
        return self.zen_store.list_flavors(
            flavor_filter_model=flavor_filter_model, hydrate=hydrate
        )

    def delete_flavor(self, name_id_or_prefix: str) -> None:
        """Deletes a flavor.

        Args:
            name_id_or_prefix: The name, id or prefix of the id for the
                flavor to delete.
        """
        flavor = self.get_flavor(
            name_id_or_prefix, allow_name_prefix_match=False
        )
        self.zen_store.delete_flavor(flavor_id=flavor.id)

        logger.info(f"Deleted flavor '{flavor.name}' of type '{flavor.type}'.")

    def get_flavors_by_type(
        self, component_type: "StackComponentType"
    ) -> Page[FlavorResponse]:
        """Fetches the list of flavor for a stack component type.

        Args:
            component_type: The type of the component to fetch.

        Returns:
            The list of flavors.
        """
        logger.debug(f"Fetching the flavors of type {component_type}.")

        return self.list_flavors(
            type=component_type,
        )

    def get_flavor_by_name_and_type(
        self, name: str, component_type: "StackComponentType"
    ) -> FlavorResponse:
        """Fetches a registered flavor.

        Args:
            component_type: The type of the component to fetch.
            name: The name of the flavor to fetch.

        Returns:
            The registered flavor.

        Raises:
            KeyError: If no flavor exists for the given type and name.
        """
        logger.debug(
            f"Fetching the flavor of type {component_type} with name {name}."
        )

        if not (
            flavors := self.list_flavors(
                type=component_type, name=name, hydrate=True
            ).items
        ):
            raise KeyError(
                f"No flavor with name '{name}' and type '{component_type}' "
                "exists."
            )
        if len(flavors) > 1:
            raise KeyError(
                f"More than one flavor with name {name} and type "
                f"{component_type} exists."
            )

        return flavors[0]

    # ------------------------------- Pipelines --------------------------------

    def list_pipelines(
        self,
        sort_by: str = "created",
        page: int = PAGINATION_STARTING_PAGE,
        size: int = PAGE_SIZE_DEFAULT,
        logical_operator: LogicalOperators = LogicalOperators.AND,
        id: Optional[Union[UUID, str]] = None,
        created: Optional[Union[datetime, str]] = None,
        updated: Optional[Union[datetime, str]] = None,
        name: Optional[str] = None,
        latest_run_status: Optional[str] = None,
        project: Optional[Union[str, UUID]] = None,
        user: Optional[Union[UUID, str]] = None,
        tag: Optional[str] = None,
        tags: Optional[List[str]] = None,
        hydrate: bool = False,
    ) -> Page[PipelineResponse]:
        """List all pipelines.

        Args:
            sort_by: The column to sort by
            page: The page of items
            size: The maximum size of all pages
            logical_operator: Which logical operator to use [and, or]
            id: Use the id of pipeline to filter by.
            created: Use to filter by time of creation
            updated: Use the last updated date for filtering
            name: The name of the pipeline to filter by.
            latest_run_status: Filter by the status of the latest run of a
                pipeline.
            project: The project name/ID to filter by.
            user: The name/ID of the user to filter by.
            tag: Tag to filter by.
            tags: Tags to filter by.
            hydrate: Flag deciding whether to hydrate the output model(s)
                by including metadata fields in the response.

        Returns:
            A page with Pipeline fitting the filter description
        """
        pipeline_filter_model = PipelineFilter(
            sort_by=sort_by,
            page=page,
            size=size,
            logical_operator=logical_operator,
            id=id,
            created=created,
            updated=updated,
            name=name,
            latest_run_status=latest_run_status,
            project=project or self.active_project.id,
            user=user,
            tag=tag,
            tags=tags,
        )
        return self.zen_store.list_pipelines(
            pipeline_filter_model=pipeline_filter_model,
            hydrate=hydrate,
        )

    def get_pipeline(
        self,
        name_id_or_prefix: Union[str, UUID],
        project: Optional[Union[str, UUID]] = None,
        hydrate: bool = True,
    ) -> PipelineResponse:
        """Get a pipeline by name, id or prefix.

        Args:
            name_id_or_prefix: The name, ID or ID prefix of the pipeline.
            project: The project name/ID to filter by.
            hydrate: Flag deciding whether to hydrate the output model(s)
                by including metadata fields in the response.

        Returns:
            The pipeline.
        """
        return self._get_entity_by_id_or_name_or_prefix(
            get_method=self.zen_store.get_pipeline,
            list_method=self.list_pipelines,
            name_id_or_prefix=name_id_or_prefix,
            project=project,
            hydrate=hydrate,
        )

    def delete_pipeline(
        self,
        name_id_or_prefix: Union[str, UUID],
        project: Optional[Union[str, UUID]] = None,
    ) -> None:
        """Delete a pipeline.

        Args:
            name_id_or_prefix: The name, ID or ID prefix of the pipeline.
            project: The project name/ID to filter by.
        """
        pipeline = self.get_pipeline(
            name_id_or_prefix=name_id_or_prefix, project=project
        )
        self.zen_store.delete_pipeline(pipeline_id=pipeline.id)

    # -------------------------------- Builds ----------------------------------

    def get_build(
        self,
        id_or_prefix: Union[str, UUID],
        project: Optional[Union[str, UUID]] = None,
        hydrate: bool = True,
    ) -> PipelineBuildResponse:
        """Get a build by id or prefix.

        Args:
            id_or_prefix: The id or id prefix of the build.
            project: The project name/ID to filter by.
            hydrate: Flag deciding whether to hydrate the output model(s)
                by including metadata fields in the response.

        Returns:
            The build.

        Raises:
            KeyError: If no build was found for the given id or prefix.
            ZenKeyError: If multiple builds were found that match the given
                id or prefix.
        """
        from zenml.utils.uuid_utils import is_valid_uuid

        # First interpret as full UUID
        if is_valid_uuid(id_or_prefix):
            if not isinstance(id_or_prefix, UUID):
                id_or_prefix = UUID(id_or_prefix, version=4)

            return self.zen_store.get_build(
                id_or_prefix,
                hydrate=hydrate,
            )

        list_kwargs: Dict[str, Any] = dict(
            id=f"startswith:{id_or_prefix}",
            hydrate=hydrate,
        )
        scope = ""
        if project:
            list_kwargs["project"] = project
            scope = f" in project {project}"

        entity = self.list_builds(**list_kwargs)

        # If only a single entity is found, return it.
        if entity.total == 1:
            return entity.items[0]

        # If no entity is found, raise an error.
        if entity.total == 0:
            raise KeyError(
                f"No builds have been found that have either an id or prefix "
                f"that matches the provided string '{id_or_prefix}'{scope}."
            )

        raise ZenKeyError(
            f"{entity.total} builds have been found{scope} that have "
            f"an ID that matches the provided "
            f"string '{id_or_prefix}':\n"
            f"{[entity.items]}.\n"
            f"Please use the id to uniquely identify "
            f"only one of the builds."
        )

    def list_builds(
        self,
        sort_by: str = "created",
        page: int = PAGINATION_STARTING_PAGE,
        size: int = PAGE_SIZE_DEFAULT,
        logical_operator: LogicalOperators = LogicalOperators.AND,
        id: Optional[Union[UUID, str]] = None,
        created: Optional[Union[datetime, str]] = None,
        updated: Optional[Union[datetime, str]] = None,
        project: Optional[Union[str, UUID]] = None,
        user: Optional[Union[UUID, str]] = None,
        pipeline_id: Optional[Union[str, UUID]] = None,
        stack_id: Optional[Union[str, UUID]] = None,
        container_registry_id: Optional[Union[UUID, str]] = None,
        is_local: Optional[bool] = None,
        contains_code: Optional[bool] = None,
        zenml_version: Optional[str] = None,
        python_version: Optional[str] = None,
        checksum: Optional[str] = None,
        stack_checksum: Optional[str] = None,
        duration: Optional[Union[int, str]] = None,
        hydrate: bool = False,
    ) -> Page[PipelineBuildResponse]:
        """List all builds.

        Args:
            sort_by: The column to sort by
            page: The page of items
            size: The maximum size of all pages
            logical_operator: Which logical operator to use [and, or]
            id: Use the id of build to filter by.
            created: Use to filter by time of creation
            updated: Use the last updated date for filtering
            project: The project name/ID to filter by.
            user: Filter by user name/ID.
            pipeline_id: The id of the pipeline to filter by.
            stack_id: The id of the stack to filter by.
            container_registry_id: The id of the container registry to
                filter by.
            is_local: Use to filter local builds.
            contains_code: Use to filter builds that contain code.
            zenml_version: The version of ZenML to filter by.
            python_version: The Python version to filter by.
            checksum: The build checksum to filter by.
            stack_checksum: The stack checksum to filter by.
            duration: The duration of the build in seconds to filter by.
            hydrate: Flag deciding whether to hydrate the output model(s)
                by including metadata fields in the response.

        Returns:
            A page with builds fitting the filter description
        """
        build_filter_model = PipelineBuildFilter(
            sort_by=sort_by,
            page=page,
            size=size,
            logical_operator=logical_operator,
            id=id,
            created=created,
            updated=updated,
            project=project or self.active_project.id,
            user=user,
            pipeline_id=pipeline_id,
            stack_id=stack_id,
            container_registry_id=container_registry_id,
            is_local=is_local,
            contains_code=contains_code,
            zenml_version=zenml_version,
            python_version=python_version,
            checksum=checksum,
            stack_checksum=stack_checksum,
            duration=duration,
        )
        return self.zen_store.list_builds(
            build_filter_model=build_filter_model,
            hydrate=hydrate,
        )

    def delete_build(
        self, id_or_prefix: str, project: Optional[Union[str, UUID]] = None
    ) -> None:
        """Delete a build.

        Args:
            id_or_prefix: The id or id prefix of the build.
            project: The project name/ID to filter by.
        """
        build = self.get_build(id_or_prefix=id_or_prefix, project=project)
        self.zen_store.delete_build(build_id=build.id)

    # --------------------------------- Event Sources -------------------------

    @_fail_for_sql_zen_store
    def create_event_source(
        self,
        name: str,
        configuration: Dict[str, Any],
        flavor: str,
        event_source_subtype: PluginSubType,
        description: str = "",
    ) -> EventSourceResponse:
        """Registers an event source.

        Args:
            name: The name of the event source to create.
            configuration: Configuration for this event source.
            flavor: The flavor of event source.
            event_source_subtype: The event source subtype.
            description: The description of the event source.

        Returns:
            The model of the registered event source.
        """
        event_source = EventSourceRequest(
            name=name,
            configuration=configuration,
            description=description,
            flavor=flavor,
            plugin_type=PluginType.EVENT_SOURCE,
            plugin_subtype=event_source_subtype,
            project=self.active_project.id,
        )

        return self.zen_store.create_event_source(event_source=event_source)

    @_fail_for_sql_zen_store
    def get_event_source(
        self,
        name_id_or_prefix: Union[UUID, str],
        allow_name_prefix_match: bool = True,
        project: Optional[Union[str, UUID]] = None,
        hydrate: bool = True,
    ) -> EventSourceResponse:
        """Get an event source by name, ID or prefix.

        Args:
            name_id_or_prefix: The name, ID or prefix of the stack.
            allow_name_prefix_match: If True, allow matching by name prefix.
            project: The project name/ID to filter by.
            hydrate: Flag deciding whether to hydrate the output model(s)
                by including metadata fields in the response.

        Returns:
            The event_source.
        """
        return self._get_entity_by_id_or_name_or_prefix(
            get_method=self.zen_store.get_event_source,
            list_method=self.list_event_sources,
            name_id_or_prefix=name_id_or_prefix,
            allow_name_prefix_match=allow_name_prefix_match,
            project=project,
            hydrate=hydrate,
        )

    def list_event_sources(
        self,
        sort_by: str = "created",
        page: int = PAGINATION_STARTING_PAGE,
        size: int = PAGE_SIZE_DEFAULT,
        logical_operator: LogicalOperators = LogicalOperators.AND,
        id: Optional[Union[UUID, str]] = None,
        created: Optional[datetime] = None,
        updated: Optional[datetime] = None,
        name: Optional[str] = None,
        flavor: Optional[str] = None,
        event_source_type: Optional[str] = None,
        project: Optional[Union[str, UUID]] = None,
        user: Optional[Union[UUID, str]] = None,
        hydrate: bool = False,
    ) -> Page[EventSourceResponse]:
        """Lists all event_sources.

        Args:
            sort_by: The column to sort by
            page: The page of items
            size: The maximum size of all pages
            logical_operator: Which logical operator to use [and, or]
            id: Use the id of event_sources to filter by.
            created: Use to filter by time of creation
            updated: Use the last updated date for filtering
            project: The project name/ID to filter by.
            user: Filter by user name/ID.
            name: The name of the event_source to filter by.
            flavor: The flavor of the event_source to filter by.
            event_source_type: The subtype of the event_source to filter by.
            hydrate: Flag deciding whether to hydrate the output model(s)
                by including metadata fields in the response.

        Returns:
            A page of event_sources.
        """
        event_source_filter_model = EventSourceFilter(
            page=page,
            size=size,
            sort_by=sort_by,
            logical_operator=logical_operator,
            project=project or self.active_project.id,
            user=user,
            name=name,
            flavor=flavor,
            plugin_subtype=event_source_type,
            id=id,
            created=created,
            updated=updated,
        )
        return self.zen_store.list_event_sources(
            event_source_filter_model, hydrate=hydrate
        )

    @_fail_for_sql_zen_store
    def update_event_source(
        self,
        name_id_or_prefix: Union[UUID, str],
        name: Optional[str] = None,
        description: Optional[str] = None,
        configuration: Optional[Dict[str, Any]] = None,
        rotate_secret: Optional[bool] = None,
        is_active: Optional[bool] = None,
        project: Optional[Union[str, UUID]] = None,
    ) -> EventSourceResponse:
        """Updates an event_source.

        Args:
            name_id_or_prefix: The name, id or prefix of the event_source to update.
            name: the new name of the event_source.
            description: the new description of the event_source.
            configuration: The event source configuration.
            rotate_secret: Allows rotating of secret, if true, the response will
                contain the new secret value
            is_active: Optional[bool] = Allows for activation/deactivating the
                event source
            project: The project name/ID to filter by.

        Returns:
            The model of the updated event_source.

        Raises:
            EntityExistsError: If the event_source name is already taken.
        """
        # First, get the eve
        event_source = self.get_event_source(
            name_id_or_prefix=name_id_or_prefix,
            allow_name_prefix_match=False,
            project=project,
        )

        # Create the update model
        update_model = EventSourceUpdate(
            name=name,
            description=description,
            configuration=configuration,
            rotate_secret=rotate_secret,
            is_active=is_active,
        )

        if name:
            if self.list_event_sources(name=name):
                raise EntityExistsError(
                    "There are already existing event_sources with the name "
                    f"'{name}'."
                )

        updated_event_source = self.zen_store.update_event_source(
            event_source_id=event_source.id,
            event_source_update=update_model,
        )
        return updated_event_source

    @_fail_for_sql_zen_store
    def delete_event_source(
        self,
        name_id_or_prefix: Union[str, UUID],
        project: Optional[Union[str, UUID]] = None,
    ) -> None:
        """Deletes an event_source.

        Args:
            name_id_or_prefix: The name, id or prefix id of the event_source
                to deregister.
            project: The project name/ID to filter by.
        """
        event_source = self.get_event_source(
            name_id_or_prefix=name_id_or_prefix,
            allow_name_prefix_match=False,
            project=project,
        )

        self.zen_store.delete_event_source(event_source_id=event_source.id)
        logger.info("Deleted event_source with name '%s'.", event_source.name)

    # --------------------------------- Actions -------------------------

    @_fail_for_sql_zen_store
    def create_action(
        self,
        name: str,
        flavor: str,
        action_type: PluginSubType,
        configuration: Dict[str, Any],
        service_account_id: UUID,
        auth_window: Optional[int] = None,
        description: str = "",
    ) -> ActionResponse:
        """Create an action.

        Args:
            name: The name of the action.
            flavor: The flavor of the action,
            action_type: The action subtype.
            configuration: The action configuration.
            service_account_id: The service account that is used to execute the
                action.
            auth_window: The time window in minutes for which the service
                account is authorized to execute the action. Set this to 0 to
                authorize the service account indefinitely (not recommended).
            description: The description of the action.

        Returns:
            The created action
        """
        action = ActionRequest(
            name=name,
            description=description,
            flavor=flavor,
            plugin_subtype=action_type,
            configuration=configuration,
            service_account_id=service_account_id,
            auth_window=auth_window,
            project=self.active_project.id,
        )

        return self.zen_store.create_action(action=action)

    @_fail_for_sql_zen_store
    def get_action(
        self,
        name_id_or_prefix: Union[UUID, str],
        allow_name_prefix_match: bool = True,
        project: Optional[Union[str, UUID]] = None,
        hydrate: bool = True,
    ) -> ActionResponse:
        """Get an action by name, ID or prefix.

        Args:
            name_id_or_prefix: The name, ID or prefix of the action.
            allow_name_prefix_match: If True, allow matching by name prefix.
            project: The project name/ID to filter by.
            hydrate: Flag deciding whether to hydrate the output model(s)
                by including metadata fields in the response.

        Returns:
            The action.
        """
        return self._get_entity_by_id_or_name_or_prefix(
            get_method=self.zen_store.get_action,
            list_method=self.list_actions,
            name_id_or_prefix=name_id_or_prefix,
            allow_name_prefix_match=allow_name_prefix_match,
            project=project,
            hydrate=hydrate,
        )

    @_fail_for_sql_zen_store
    def list_actions(
        self,
        sort_by: str = "created",
        page: int = PAGINATION_STARTING_PAGE,
        size: int = PAGE_SIZE_DEFAULT,
        logical_operator: LogicalOperators = LogicalOperators.AND,
        id: Optional[Union[UUID, str]] = None,
        created: Optional[datetime] = None,
        updated: Optional[datetime] = None,
        name: Optional[str] = None,
        flavor: Optional[str] = None,
        action_type: Optional[str] = None,
        project: Optional[Union[str, UUID]] = None,
        user: Optional[Union[UUID, str]] = None,
        hydrate: bool = False,
    ) -> Page[ActionResponse]:
        """List actions.

        Args:
            sort_by: The column to sort by
            page: The page of items
            size: The maximum size of all pages
            logical_operator: Which logical operator to use [and, or]
            id: Use the id of the action to filter by.
            created: Use to filter by time of creation
            updated: Use the last updated date for filtering
            project: The project name/ID to filter by.
            user: Filter by user name/ID.
            name: The name of the action to filter by.
            flavor: The flavor of the action to filter by.
            action_type: The type of the action to filter by.
            hydrate: Flag deciding whether to hydrate the output model(s)
                by including metadata fields in the response.

        Returns:
            A page of actions.
        """
        filter_model = ActionFilter(
            page=page,
            size=size,
            sort_by=sort_by,
            logical_operator=logical_operator,
            project=project or self.active_project.id,
            user=user,
            name=name,
            id=id,
            flavor=flavor,
            plugin_subtype=action_type,
            created=created,
            updated=updated,
        )
        return self.zen_store.list_actions(filter_model, hydrate=hydrate)

    @_fail_for_sql_zen_store
    def update_action(
        self,
        name_id_or_prefix: Union[UUID, str],
        name: Optional[str] = None,
        description: Optional[str] = None,
        configuration: Optional[Dict[str, Any]] = None,
        service_account_id: Optional[UUID] = None,
        auth_window: Optional[int] = None,
        project: Optional[Union[str, UUID]] = None,
    ) -> ActionResponse:
        """Update an action.

        Args:
            name_id_or_prefix: The name, id or prefix of the action to update.
            name: The new name of the action.
            description: The new description of the action.
            configuration: The new configuration of the action.
            service_account_id: The new service account that is used to execute
                the action.
            auth_window: The new time window in minutes for which the service
                account is authorized to execute the action. Set this to 0 to
                authorize the service account indefinitely (not recommended).
            project: The project name/ID to filter by.

        Returns:
            The updated action.
        """
        action = self.get_action(
            name_id_or_prefix=name_id_or_prefix,
            allow_name_prefix_match=False,
            project=project,
        )

        update_model = ActionUpdate(
            name=name,
            description=description,
            configuration=configuration,
            service_account_id=service_account_id,
            auth_window=auth_window,
        )

        return self.zen_store.update_action(
            action_id=action.id,
            action_update=update_model,
        )

    @_fail_for_sql_zen_store
    def delete_action(
        self,
        name_id_or_prefix: Union[str, UUID],
        project: Optional[Union[str, UUID]] = None,
    ) -> None:
        """Delete an action.

        Args:
            name_id_or_prefix: The name, id or prefix id of the action
                to delete.
            project: The project name/ID to filter by.
        """
        action = self.get_action(
            name_id_or_prefix=name_id_or_prefix,
            allow_name_prefix_match=False,
            project=project,
        )

        self.zen_store.delete_action(action_id=action.id)
        logger.info("Deleted action with name '%s'.", action.name)

    # --------------------------------- Triggers -------------------------

    @_fail_for_sql_zen_store
    def create_trigger(
        self,
        name: str,
        event_source_id: UUID,
        event_filter: Dict[str, Any],
        action_id: UUID,
        description: str = "",
    ) -> TriggerResponse:
        """Registers a trigger.

        Args:
            name: The name of the trigger to create.
            event_source_id: The id of the event source id
            event_filter: The event filter
            action_id: The ID of the action that should be triggered.
            description: The description of the trigger

        Returns:
            The created trigger.
        """
        trigger = TriggerRequest(
            name=name,
            description=description,
            event_source_id=event_source_id,
            event_filter=event_filter,
            action_id=action_id,
            project=self.active_project.id,
        )

        return self.zen_store.create_trigger(trigger=trigger)

    @_fail_for_sql_zen_store
    def get_trigger(
        self,
        name_id_or_prefix: Union[UUID, str],
        allow_name_prefix_match: bool = True,
        project: Optional[Union[str, UUID]] = None,
        hydrate: bool = True,
    ) -> TriggerResponse:
        """Get a trigger by name, ID or prefix.

        Args:
            name_id_or_prefix: The name, ID or prefix of the trigger.
            allow_name_prefix_match: If True, allow matching by name prefix.
            project: The project name/ID to filter by.
            hydrate: Flag deciding whether to hydrate the output model(s)
                by including metadata fields in the response.

        Returns:
            The trigger.
        """
        return self._get_entity_by_id_or_name_or_prefix(
            get_method=self.zen_store.get_trigger,
            list_method=self.list_triggers,
            name_id_or_prefix=name_id_or_prefix,
            allow_name_prefix_match=allow_name_prefix_match,
            project=project,
            hydrate=hydrate,
        )

    @_fail_for_sql_zen_store
    def list_triggers(
        self,
        sort_by: str = "created",
        page: int = PAGINATION_STARTING_PAGE,
        size: int = PAGE_SIZE_DEFAULT,
        logical_operator: LogicalOperators = LogicalOperators.AND,
        id: Optional[Union[UUID, str]] = None,
        created: Optional[datetime] = None,
        updated: Optional[datetime] = None,
        name: Optional[str] = None,
        event_source_id: Optional[UUID] = None,
        action_id: Optional[UUID] = None,
        event_source_flavor: Optional[str] = None,
        event_source_subtype: Optional[str] = None,
        action_flavor: Optional[str] = None,
        action_subtype: Optional[str] = None,
        project: Optional[Union[str, UUID]] = None,
        user: Optional[Union[UUID, str]] = None,
        hydrate: bool = False,
    ) -> Page[TriggerResponse]:
        """Lists all triggers.

        Args:
            sort_by: The column to sort by
            page: The page of items
            size: The maximum size of all pages
            logical_operator: Which logical operator to use [and, or]
            id: Use the id of triggers to filter by.
            created: Use to filter by time of creation
            updated: Use the last updated date for filtering
            project: The project name/ID to filter by.
            user: Filter by user name/ID.
            name: The name of the trigger to filter by.
            event_source_id: The event source associated with the trigger.
            action_id: The action associated with the trigger.
            event_source_flavor: Flavor of the event source associated with the
                trigger.
            event_source_subtype: Type of the event source associated with the
                trigger.
            action_flavor: Flavor of the action associated with the trigger.
            action_subtype: Type of the action associated with the trigger.
            hydrate: Flag deciding whether to hydrate the output model(s)
                by including metadata fields in the response.

        Returns:
            A page of triggers.
        """
        trigger_filter_model = TriggerFilter(
            page=page,
            size=size,
            sort_by=sort_by,
            logical_operator=logical_operator,
            project=project or self.active_project.id,
            user=user,
            name=name,
            event_source_id=event_source_id,
            action_id=action_id,
            event_source_flavor=event_source_flavor,
            event_source_subtype=event_source_subtype,
            action_flavor=action_flavor,
            action_subtype=action_subtype,
            id=id,
            created=created,
            updated=updated,
        )
        return self.zen_store.list_triggers(
            trigger_filter_model, hydrate=hydrate
        )

    @_fail_for_sql_zen_store
    def update_trigger(
        self,
        name_id_or_prefix: Union[UUID, str],
        name: Optional[str] = None,
        description: Optional[str] = None,
        event_filter: Optional[Dict[str, Any]] = None,
        is_active: Optional[bool] = None,
        project: Optional[Union[str, UUID]] = None,
    ) -> TriggerResponse:
        """Updates a trigger.

        Args:
            name_id_or_prefix: The name, id or prefix of the trigger to update.
            name: the new name of the trigger.
            description: the new description of the trigger.
            event_filter: The event filter configuration.
            is_active: Whether the trigger is active or not.
            project: The project name/ID to filter by.

        Returns:
            The model of the updated trigger.

        Raises:
            EntityExistsError: If the trigger name is already taken.
        """
        # First, get the eve
        trigger = self.get_trigger(
            name_id_or_prefix=name_id_or_prefix,
            allow_name_prefix_match=False,
            project=project,
        )

        # Create the update model
        update_model = TriggerUpdate(
            name=name,
            description=description,
            event_filter=event_filter,
            is_active=is_active,
        )

        if name:
            if self.list_triggers(name=name):
                raise EntityExistsError(
                    "There are already is an existing trigger with the name "
                    f"'{name}'."
                )

        updated_trigger = self.zen_store.update_trigger(
            trigger_id=trigger.id,
            trigger_update=update_model,
        )
        return updated_trigger

    @_fail_for_sql_zen_store
    def delete_trigger(
        self,
        name_id_or_prefix: Union[str, UUID],
        project: Optional[Union[str, UUID]] = None,
    ) -> None:
        """Deletes an trigger.

        Args:
            name_id_or_prefix: The name, id or prefix id of the trigger
                to deregister.
            project: The project name/ID to filter by.
        """
        trigger = self.get_trigger(
            name_id_or_prefix=name_id_or_prefix,
            allow_name_prefix_match=False,
            project=project,
        )

        self.zen_store.delete_trigger(trigger_id=trigger.id)
        logger.info("Deleted trigger with name '%s'.", trigger.name)

    # ------------------------------ Snapshots -------------------------------

    def get_snapshot(
        self,
        id_or_prefix: Union[str, UUID],
        project: Optional[Union[str, UUID]] = None,
        hydrate: bool = True,
    ) -> PipelineSnapshotResponse:
        """Get a snapshot by name, id or prefix.

        Args:
            id_or_prefix: The id or prefix of the snapshot.
            project: The project name/ID to filter by.
            hydrate: Flag deciding whether to hydrate the output model(s)
                by including metadata fields in the response.

        Raises:
            KeyError: If no snapshot was found for the given id or prefix.
            ZenKeyError: If multiple snapshots were found that match the given
                id or prefix.

        Returns:
            The snapshot.
        """
        from zenml.utils.uuid_utils import is_valid_uuid

        # First interpret as full UUID
        if is_valid_uuid(id_or_prefix):
            id_ = (
                UUID(id_or_prefix)
                if isinstance(id_or_prefix, str)
                else id_or_prefix
            )
            return self.zen_store.get_snapshot(id_, hydrate=hydrate)

        list_kwargs: Dict[str, Any] = dict(
            named_only=None,
            id=f"startswith:{id_or_prefix}",
            hydrate=hydrate,
        )
        scope = ""
        if project:
            list_kwargs["project"] = project
            scope = f" in project {project}"

        entity = self.list_snapshots(**list_kwargs)

        # If only a single entity is found, return it.
        if entity.total == 1:
            return entity.items[0]

        # If no entity is found, raise an error.
        if entity.total == 0:
            raise KeyError(
                f"No snapshot have been found that have either an id or "
                f"prefix that matches the provided string '{id_or_prefix}'{scope}."
            )

        raise ZenKeyError(
            f"{entity.total} snapshots have been found{scope} that have "
            f"an ID that matches the provided "
            f"string '{id_or_prefix}':\n"
            f"{[entity.items]}.\n"
            f"Please use the id to uniquely identify "
            f"only one of the snapshots."
        )

    def list_snapshots(
        self,
        sort_by: str = "created",
        page: int = PAGINATION_STARTING_PAGE,
        size: int = PAGE_SIZE_DEFAULT,
        logical_operator: LogicalOperators = LogicalOperators.AND,
        id: Optional[Union[UUID, str]] = None,
        created: Optional[Union[datetime, str]] = None,
        updated: Optional[Union[datetime, str]] = None,
        project: Optional[Union[str, UUID]] = None,
        user: Optional[Union[UUID, str]] = None,
        name: Optional[str] = None,
        named_only: Optional[bool] = True,
        pipeline_id: Optional[Union[str, UUID]] = None,
        stack_id: Optional[Union[str, UUID]] = None,
        build_id: Optional[Union[str, UUID]] = None,
        template_id: Optional[Union[str, UUID]] = None,
        schedule_id: Optional[Union[str, UUID]] = None,
        source_snapshot_id: Optional[Union[str, UUID]] = None,
        tag: Optional[str] = None,
        tags: Optional[List[str]] = None,
        hydrate: bool = False,
    ) -> Page[PipelineSnapshotResponse]:
        """List all snapshots.

        Args:
            sort_by: The column to sort by
            page: The page of items
            size: The maximum size of all pages
            logical_operator: Which logical operator to use [and, or]
            id: Use the id of build to filter by.
            created: Use to filter by time of creation
            updated: Use the last updated date for filtering
            project: The project name/ID to filter by.
            user: Filter by user name/ID.
            name: Filter by name.
            named_only: If `True`, only snapshots with an assigned name
                will be returned.
            pipeline_id: The id of the pipeline to filter by.
            stack_id: The id of the stack to filter by.
            build_id: The id of the build to filter by.
            template_id: The ID of the template to filter by.
            schedule_id: The ID of the schedule to filter by.
            source_snapshot_id: The ID of the source snapshot to filter by.
            tag: Filter by tag.
            tags: Filter by tags.
            hydrate: Flag deciding whether to hydrate the output model(s)
                by including metadata fields in the response.

        Returns:
            A page with snapshots fitting the filter description
        """
        snapshot_filter_model = PipelineSnapshotFilter(
            sort_by=sort_by,
            page=page,
            size=size,
            logical_operator=logical_operator,
            id=id,
            created=created,
            updated=updated,
            project=project or self.active_project.id,
            user=user,
            name=name,
            named_only=named_only,
            pipeline_id=pipeline_id,
            stack_id=stack_id,
            build_id=build_id,
            template_id=template_id,
            schedule_id=schedule_id,
            source_snapshot_id=source_snapshot_id,
            tag=tag,
            tags=tags,
        )
        return self.zen_store.list_snapshots(
            snapshot_filter_model=snapshot_filter_model,
            hydrate=hydrate,
        )

    def update_snapshot(
        self,
        id_or_prefix: Union[str, UUID],
        project: Optional[Union[str, UUID]] = None,
        name: Optional[str] = None,
        description: Optional[str] = None,
        replace: Optional[bool] = None,
        add_tags: Optional[List[str]] = None,
        remove_tags: Optional[List[str]] = None,
    ) -> PipelineSnapshotResponse:
        """Update a snapshot.

        Args:
            id_or_prefix: The id or id prefix of the snapshot.
            project: The project name/ID to filter by.
            name: The new name of the snapshot.
            description: The new description of the snapshot.
            replace: Whether to replace the existing snapshot with the same
                name.
            add_tags: Tags to add to the snapshot.
            remove_tags: Tags to remove from the snapshot.

        Returns:
            The updated snapshot.
        """
        snapshot = self.get_snapshot(
            id_or_prefix=id_or_prefix,
            project=project,
            hydrate=False,
        )

        return self.zen_store.update_snapshot(
            snapshot_id=snapshot.id,
            snapshot_update=PipelineSnapshotUpdate(
                name=name,
                description=description,
                replace=replace,
                add_tags=add_tags,
                remove_tags=remove_tags,
            ),
        )

    def delete_snapshot(
        self,
        id_or_prefix: str,
        project: Optional[Union[str, UUID]] = None,
    ) -> None:
        """Delete a snapshot.

        Args:
            id_or_prefix: The id or id prefix of the snapshot.
            project: The project name/ID to filter by.
        """
        snapshot = self.get_snapshot(
            id_or_prefix=id_or_prefix,
            project=project,
            hydrate=False,
        )
        self.zen_store.delete_snapshot(snapshot_id=snapshot.id)

    @_fail_for_sql_zen_store
    def trigger_pipeline(
        self,
        snapshot_id: Optional[UUID] = None,
        template_id: Optional[UUID] = None,
        pipeline_name_or_id: Union[str, UUID, None] = None,
        name: Optional[str] = None,
        run_configuration: Union[
            PipelineRunConfiguration, Dict[str, Any], None
        ] = None,
        config_path: Optional[str] = None,
        stack_name_or_id: Union[str, UUID, None] = None,
        synchronous: bool = False,
        project: Optional[Union[str, UUID]] = None,
    ) -> PipelineRunResponse:
        """Trigger a snapshot.

        Usage examples:
        * Trigger a specific snapshot by ID:
        ```python
        Client().trigger_snapshot(snapshot_id=<ID>)
        ```
        * Trigger the latest runnable snapshot for a pipeline:
        ```python
        Client().trigger_snapshot(pipeline_name_or_id=<NAME>)
        ```
        * Trigger the latest runnable snapshot for a pipeline on a specific
        stack:
        ```python
        Client().trigger_snapshot(
            pipeline_name_or_id=<NAME>,
            stack_name_or_id=<STACK_NAME_OR_ID>
        )
        ```

        Args:
            snapshot_id: ID of the snapshot to trigger. Either this or a
                pipeline can be specified.
            template_id: DEPRECATED. Use snapshot_id instead.
            pipeline_name_or_id: Name or ID of the pipeline. If this is
                specified, the latest runnable snapshot for this pipeline will
                be used for the run (Runnable here means that the build
                associated with the snapshot is for a remote stack without any
                custom flavor stack components). If not given, a snapshot ID
                that should be run needs to be specified.
            name: Name of the snapshot to trigger. If not given, the
                latest runnable snapshot for the pipeline will be used.
            run_configuration: Configuration for the run. Either this or a
                path to a config file can be specified.
            config_path: Path to a YAML configuration file. This file will be
                parsed as a `PipelineRunConfiguration` object. Either this or
                the configuration in code can be specified.
            stack_name_or_id: Name or ID of the stack on which to run the
                pipeline. If not specified, this method will try to find a
                runnable snapshot on any stack.
            synchronous: If `True`, this method will wait until the triggered
                run is finished.
            project: The project name/ID to filter by.

        Raises:
            RuntimeError: If triggering the snapshot failed.
            KeyError: If no snapshot with the given name exists.

        Returns:
            Model of the pipeline run.
        """
        from zenml.pipelines.run_utils import (
            validate_run_config_is_runnable_from_server,
            validate_stack_is_runnable_from_server,
            wait_for_pipeline_run_to_finish,
        )

        if Counter([snapshot_id, template_id, pipeline_name_or_id])[None] != 2:
            raise RuntimeError(
                "You need to specify exactly one of snapshot, template or "
                "pipeline to trigger."
            )

        if run_configuration and config_path:
            raise RuntimeError(
                "Only config path or runtime configuration can be specified."
            )

        if template_id:
            logger.warning(
                "Triggering a run template is deprecated. Use "
                "`Client().trigger_pipeline(snapshot_id=...)` instead."
            )
            run_template = self.get_run_template(
                name_id_or_prefix=template_id,
                project=project,
            )
            if not run_template.source_snapshot:
                raise RuntimeError(
                    "Run template does not have a source snapshot."
                )
            snapshot_id = run_template.source_snapshot.id

        if config_path:
            run_configuration = PipelineRunConfiguration.from_yaml(config_path)

        if isinstance(run_configuration, Dict):
            run_configuration = PipelineRunConfiguration.model_validate(
                run_configuration
            )

        if run_configuration:
            validate_run_config_is_runnable_from_server(run_configuration)

        if snapshot_id:
            if stack_name_or_id:
                logger.warning(
                    "Snapshot ID and stack specified, ignoring the stack and "
                    "using stack associated with the snapshot instead."
                )

            if name:
                logger.warning(
                    "Snapshot ID and name specified, ignoring the name."
                )
        else:
            assert pipeline_name_or_id
            pipeline = self.get_pipeline(
                name_id_or_prefix=pipeline_name_or_id,
                project=project,
            )

            if name:
                snapshots = self.list_snapshots(
                    name=f"equals:{name}",
                    pipeline_id=pipeline.id,
                    project=pipeline.project_id,
                )

                if snapshots.total == 0:
                    raise KeyError(
                        f"No snapshot found for pipeline {pipeline.id} "
                        f"with name {name}."
                    )
                else:
                    snapshot_id = snapshots.items[0].id
            else:
                # No version or ID specified, find the latest runnable
                # snapshot for the pipeline (and stack if specified)
                stack = None
                if stack_name_or_id:
                    stack = self.get_stack(
                        stack_name_or_id, allow_name_prefix_match=False
                    )
                    validate_stack_is_runnable_from_server(
                        zen_store=self.zen_store, stack=stack
                    )

                all_snapshots = depaginate(
                    self.list_snapshots,
                    pipeline_id=pipeline.id,
                    stack_id=stack.id if stack else None,
                    project=pipeline.project_id,
                )

                for snapshot in all_snapshots:
                    if not snapshot.build:
                        continue

                    stack = snapshot.build.stack
                    if not stack:
                        continue

                    try:
                        validate_stack_is_runnable_from_server(
                            zen_store=self.zen_store, stack=stack
                        )
                    except ValueError:
                        continue

                    snapshot_id = snapshot.id
                    break
                else:
                    raise RuntimeError(
                        "Unable to find a runnable snapshot for the given "
                        "stack and pipeline."
                    )

        step_run_id = None
        try:
            from zenml.steps.step_context import get_step_context

            step_run_id = get_step_context().step_run.id
        except RuntimeError:
            pass

        run = self.zen_store.trigger_snapshot(
            snapshot_id=snapshot_id,
            trigger_request=PipelineSnapshotTriggerRequest(
                run_configuration=run_configuration,
                step_run=step_run_id,
            ),
        )

        if synchronous:
            run = wait_for_pipeline_run_to_finish(run_id=run.id)

        return run

    # ------------------------------ Pipeline endpoints -----------------------------

    def get_pipeline_endpoint(
        self,
        name_id_or_prefix: Union[str, UUID],
        project: Optional[Union[str, UUID]] = None,
        hydrate: bool = True,
    ) -> PipelineEndpointResponse:
        """Get a pipeline endpoint.

        Args:
            name_id_or_prefix: Name/ID/ID prefix of the endpoint to get.
            project: The project name/ID to filter by.
            hydrate: Flag deciding whether to hydrate the output model(s)
                by including metadata fields in the response.

        Returns:
            The pipeline endpoint.
        """
        return self._get_entity_by_id_or_name_or_prefix(
            get_method=self.zen_store.get_pipeline_endpoint,
            list_method=self.list_pipeline_endpoints,
            name_id_or_prefix=name_id_or_prefix,
            allow_name_prefix_match=False,
            project=project,
            hydrate=hydrate,
        )

    def list_pipeline_endpoints(
        self,
        sort_by: str = "created",
        page: int = PAGINATION_STARTING_PAGE,
        size: int = PAGE_SIZE_DEFAULT,
        logical_operator: LogicalOperators = LogicalOperators.AND,
        id: Optional[Union[UUID, str]] = None,
        created: Optional[Union[datetime, str]] = None,
        updated: Optional[Union[datetime, str]] = None,
        name: Optional[str] = None,
        pipeline_deployment_id: Optional[Union[str, UUID]] = None,
        deployer_id: Optional[Union[str, UUID]] = None,
        project: Optional[Union[str, UUID]] = None,
        status: Optional[PipelineEndpointStatus] = None,
        url: Optional[str] = None,
        user: Optional[Union[UUID, str]] = None,
        hydrate: bool = False,
    ) -> Page[PipelineEndpointResponse]:
        """List pipeline endpoints.

        Args:
            sort_by: The column to sort by.
            page: The page of items.
            size: The maximum size of all pages.
            logical_operator: Which logical operator to use [and, or].
            id: Use the id of endpoints to filter by.
            created: Use to filter by time of creation.
            updated: Use the last updated date for filtering.
            name: The name of the endpoint to filter by.
            project: The project name/ID to filter by.
            pipeline_deployment_id: The id of the deployment to filter by.
            deployer_id: The id of the deployer to filter by.
            status: The status of the endpoint to filter by.
            url: The url of the endpoint to filter by.
            user: Filter by user name/ID.
            hydrate: Flag deciding whether to hydrate the output model(s)
                by including metadata fields in the response.

        Returns:
            A page of pipeline endpoints.
        """
        return self.zen_store.list_pipeline_endpoints(
            endpoint_filter_model=PipelineEndpointFilter(
                sort_by=sort_by,
                page=page,
                size=size,
                logical_operator=logical_operator,
                id=id,
                created=created,
                updated=updated,
                project=project or self.active_project.id,
                user=user,
                name=name,
                pipeline_deployment_id=pipeline_deployment_id,
                deployer_id=deployer_id,
                status=status,
                url=url,
            ),
            hydrate=hydrate,
        )

    def provision_pipeline_endpoint(
        self,
        name_id_or_prefix: Union[str, UUID],
        project: Optional[Union[str, UUID]] = None,
        deployment_id: Optional[Union[str, UUID]] = None,
        timeout: Optional[int] = None,
    ) -> PipelineEndpointResponse:
        """Provision a pipeline endpoint.

        Args:
            name_id_or_prefix: Name/ID/ID prefix of the endpoint to provision.
            project: The project name/ID to filter by.
            deployment_id: The ID of the deployment to use. If not provided,
                the previous deployment configured for the endpoint will be
                used.
            timeout: The maximum time in seconds to wait for the pipeline
                endpoint to be provisioned.

        Returns:
            The provisioned pipeline endpoint.

        Raises:
            NotImplementedError: If the deployer cannot be instantiated.
            ValueError: If the pipeline endpoint has no associated deployment.
            KeyError: If the pipeline endpoint is not found and no deployment
                ID was provided.
        """
        from zenml.deployers.base_deployer import (
            BaseDeployer,
        )
        from zenml.stack.stack import Stack
        from zenml.stack.stack_component import StackComponent

        endpoint: Optional[PipelineEndpointResponse] = None
        endpoint_name_or_id = name_id_or_prefix
        try:
            endpoint = self.get_pipeline_endpoint(
                name_id_or_prefix=name_id_or_prefix,
                project=project,
                hydrate=True,
            )
            endpoint_name_or_id = endpoint.id
        except KeyError:
            if isinstance(name_id_or_prefix, UUID):
                raise

        stack = Client().active_stack
        deployer: Optional[BaseDeployer] = None

        if deployment_id:
            deployment = self.get_deployment(
                id_or_prefix=deployment_id,
                project=project,
                hydrate=True,
            )
        elif not endpoint:
            raise KeyError(
                f"Pipeline endpoint with name '{name_id_or_prefix}' was not "
                "found and no deployment ID was provided."
            )
        else:
            # Use the current deployment
            if not endpoint.pipeline_deployment:
                raise ValueError(
                    f"Pipeline endpoint '{endpoint.name}' has no associated "
                    "deployment."
                )
            deployment = endpoint.pipeline_deployment

            if endpoint.deployer:
                try:
                    deployer = cast(
                        BaseDeployer,
                        StackComponent.from_model(endpoint.deployer),
                    )
                except ImportError:
                    raise NotImplementedError(
                        f"Deployer '{endpoint.deployer.name}' could "
                        f"not be instantiated. This is likely because the pipeline "
                        f"server's dependencies are not installed."
                    )

        if deployment.stack and deployment.stack.id != stack.id:
            # We really need to use the original stack for which the deployment
            # was created for to provision the endpoint, otherwise the endpoint
            # might not have the correct dependencies installed.
            stack = Stack.from_model(deployment.stack)

        if not deployer:
            if stack.deployer:
                deployer = stack.deployer
            else:
                raise ValueError(
                    f"No deployer was found in the deployment's stack "
                    f"'{stack.name}' or in your active stack. Please add a "
                    "deployer to your stack to be able to provision a pipeline "
                    "endpoint."
                )

        # Provision the endpoint through the deployer
        endpoint = deployer.provision_pipeline_endpoint(
            deployment=deployment,
            stack=stack,
            endpoint_name_or_id=endpoint_name_or_id,
            replace=True,
            timeout=timeout,
        )
        logger.info(
            f"Provisioned pipeline endpoint with name '{endpoint.name}'.",
        )

        return endpoint

    def deprovision_pipeline_endpoint(
        self,
        name_id_or_prefix: Union[str, UUID],
        project: Optional[Union[str, UUID]] = None,
        timeout: Optional[int] = None,
    ) -> None:
        """Deprovision a pipeline endpoint.

        Args:
            name_id_or_prefix: Name/ID/ID prefix of the endpoint to deprovision.
            project: The project name/ID to filter by.
            timeout: The maximum time in seconds to wait for the pipeline
                endpoint to be deprovisioned.

        Raises:
            NotImplementedError: If the deployer cannot be instantiated.
        """
        from zenml.deployers.base_deployer import (
            BaseDeployer,
        )
        from zenml.stack.stack_component import StackComponent

        endpoint = self.get_pipeline_endpoint(
            name_id_or_prefix=name_id_or_prefix,
            project=project,
            hydrate=False,
        )
        if endpoint.deployer:
            # Instantiate and deprovision the endpoint through the pipeline
            # server

            try:
                deployer = cast(
                    BaseDeployer,
                    StackComponent.from_model(endpoint.deployer),
                )
            except ImportError:
                raise NotImplementedError(
                    f"Deployer '{endpoint.deployer.name}' could "
                    f"not be instantiated. This is likely because the pipeline "
                    f"server's dependencies are not installed."
                )
            deployer.deprovision_pipeline_endpoint(
                endpoint_name_or_id=endpoint.id,
                timeout=timeout,
            )
            logger.info(
                "Deprovisioned pipeline endpoint with name '%s'.",
                endpoint.name,
            )
        else:
            logger.info(
                f"Pipeline endpoint with name '{endpoint.name}' is no longer "
                "managed by a deployer. This is likely because the deployer "
                "was deleted. Please delete the pipeline endpoint instead.",
            )

    def delete_pipeline_endpoint(
        self,
        name_id_or_prefix: Union[str, UUID],
        project: Optional[Union[str, UUID]] = None,
        force: bool = False,
        timeout: Optional[int] = None,
    ) -> None:
        """Deprovision and delete a pipeline endpoint.

        Args:
            name_id_or_prefix: Name/ID/ID prefix of the endpoint to delete.
            project: The project name/ID to filter by.
            force: If True, force the deletion even if the endpoint cannot be
                deprovisioned.
            timeout: The maximum time in seconds to wait for the pipeline
                endpoint to be deprovisioned.

        Raises:
            NotImplementedError: If the deployer cannot be instantiated.
        """
        from zenml.deployers.base_deployer import (
            BaseDeployer,
        )
        from zenml.stack.stack_component import StackComponent

        endpoint = self.get_pipeline_endpoint(
            name_id_or_prefix=name_id_or_prefix,
            project=project,
            hydrate=False,
        )
        if endpoint.deployer:
            # Instantiate and deprovision the endpoint through the pipeline
            # server

            try:
                deployer = cast(
                    BaseDeployer,
                    StackComponent.from_model(endpoint.deployer),
                )
            except ImportError as e:
                msg = (
                    f"Deployer '{endpoint.deployer.name}' could "
                    f"not be instantiated. This is likely because the pipeline "
                    f"server's dependencies are not installed: {e}"
                )
                if force:
                    logger.warning(msg + " Forcing deletion.")
                    self.zen_store.delete_pipeline_endpoint(
                        endpoint_id=endpoint.id
                    )
                else:
                    raise NotImplementedError(msg)
            except Exception as e:
                msg = (
                    f"Failed to instantiate deployer '{endpoint.deployer.name}'."
                    f"Error: {e}"
                )
                if force:
                    logger.warning(msg + " Forcing deletion.")
                    self.zen_store.delete_pipeline_endpoint(
                        endpoint_id=endpoint.id
                    )
                else:
                    raise NotImplementedError(msg)
            else:
                deployer.delete_pipeline_endpoint(
                    endpoint_name_or_id=endpoint.id,
                    force=force,
                    timeout=timeout,
                )
        else:
            self.zen_store.delete_pipeline_endpoint(endpoint_id=endpoint.id)
        logger.info("Deleted pipeline endpoint with name '%s'.", endpoint.name)

    def refresh_pipeline_endpoint(
        self,
        name_id_or_prefix: Union[str, UUID],
        project: Optional[Union[str, UUID]] = None,
    ) -> PipelineEndpointResponse:
        """Refresh the status of a pipeline endpoint.

        Args:
            name_id_or_prefix: Name/ID/ID prefix of the endpoint to refresh.
            project: The project name/ID to filter by.

        Returns:
            The refreshed pipeline endpoint.

        Raises:
            NotImplementedError: If the deployer cannot be instantiated or if
                the pipeline endpoint is no longer managed by a deployer.
        """
        from zenml.deployers.base_deployer import (
            BaseDeployer,
        )
        from zenml.stack.stack_component import StackComponent

        endpoint = self.get_pipeline_endpoint(
            name_id_or_prefix=name_id_or_prefix,
            project=project,
            hydrate=False,
        )
        if endpoint.deployer:
            try:
                deployer = cast(
                    BaseDeployer,
                    StackComponent.from_model(endpoint.deployer),
                )
            except ImportError:
                raise NotImplementedError(
                    f"Deployer '{endpoint.deployer.name}' could "
                    f"not be instantiated. This is likely because the pipeline "
                    f"server's dependencies are not installed."
                )
            return deployer.refresh_pipeline_endpoint(
                endpoint_name_or_id=endpoint.id
            )
        else:
            raise NotImplementedError(
                f"Pipeline endpoint '{endpoint.name}' is no longer managed by "
                "a deployer. This is likely because the deployer "
                "was deleted. Please delete the pipeline endpoint instead."
            )

    def get_pipeline_endpoint_logs(
        self,
        name_id_or_prefix: Union[str, UUID],
        project: Optional[Union[str, UUID]] = None,
        follow: bool = False,
        tail: Optional[int] = None,
    ) -> Generator[str, bool, None]:
        """Get the logs of a pipeline endpoint.

        Args:
            name_id_or_prefix: Name/ID/ID prefix of the endpoint to get the logs of.
            project: The project name/ID to filter by.
            follow: If True, follow the logs.
            tail: The number of lines to show from the end of the logs.

        Yields:
            The logs of the pipeline endpoint.

        Raises:
            NotImplementedError: If the deployer cannot be instantiated or if
                the pipeline endpoint is no longer managed by a deployer.
        """
        from zenml.deployers.base_deployer import (
            BaseDeployer,
        )
        from zenml.stack.stack_component import StackComponent

        endpoint = self.get_pipeline_endpoint(
            name_id_or_prefix=name_id_or_prefix,
            project=project,
            hydrate=False,
        )
        if endpoint.deployer:
            try:
                deployer = cast(
                    BaseDeployer,
                    StackComponent.from_model(endpoint.deployer),
                )
            except ImportError:
                raise NotImplementedError(
                    f"Deployer '{endpoint.deployer.name}' could "
                    f"not be instantiated. This is likely because the pipeline "
                    f"server's dependencies are not installed."
                )
            yield from deployer.get_pipeline_endpoint_logs(
                endpoint_name_or_id=endpoint.id,
                follow=follow,
                tail=tail,
            )
        else:
            raise NotImplementedError(
                f"Pipeline endpoint '{endpoint.name}' is no longer managed by "
                "a deployer. This is likely because the deployer "
                "was deleted. Please delete the pipeline endpoint instead."
            )

    # ------------------------------ Run templates -----------------------------

    def create_run_template(
        self,
        name: str,
        snapshot_id: UUID,
        description: Optional[str] = None,
        tags: Optional[List[str]] = None,
    ) -> RunTemplateResponse:
        """Create a run template.

        Args:
            name: The name of the run template.
            snapshot_id: ID of the snapshot which this template should be
                based off of.
            description: The description of the run template.
            tags: Tags associated with the run template.

        Returns:
            The created run template.
        """
        return self.zen_store.create_run_template(
            template=RunTemplateRequest(
                name=name,
                description=description,
                source_snapshot_id=snapshot_id,
                tags=tags,
                project=self.active_project.id,
            )
        )

    def get_run_template(
        self,
        name_id_or_prefix: Union[str, UUID],
        project: Optional[Union[str, UUID]] = None,
        hydrate: bool = True,
    ) -> RunTemplateResponse:
        """Get a run template.

        Args:
            name_id_or_prefix: Name/ID/ID prefix of the template to get.
            project: The project name/ID to filter by.
            hydrate: Flag deciding whether to hydrate the output model(s)
                by including metadata fields in the response.

        Returns:
            The run template.
        """
        return self._get_entity_by_id_or_name_or_prefix(
            get_method=self.zen_store.get_run_template,
            list_method=functools.partial(
                self.list_run_templates, hidden=None
            ),
            name_id_or_prefix=name_id_or_prefix,
            allow_name_prefix_match=False,
            project=project,
            hydrate=hydrate,
        )

    def list_run_templates(
        self,
        sort_by: str = "created",
        page: int = PAGINATION_STARTING_PAGE,
        size: int = PAGE_SIZE_DEFAULT,
        logical_operator: LogicalOperators = LogicalOperators.AND,
        created: Optional[Union[datetime, str]] = None,
        updated: Optional[Union[datetime, str]] = None,
        id: Optional[Union[UUID, str]] = None,
        name: Optional[str] = None,
        hidden: Optional[bool] = False,
        tag: Optional[str] = None,
        project: Optional[Union[str, UUID]] = None,
        pipeline_id: Optional[Union[str, UUID]] = None,
        build_id: Optional[Union[str, UUID]] = None,
        stack_id: Optional[Union[str, UUID]] = None,
        code_repository_id: Optional[Union[str, UUID]] = None,
        user: Optional[Union[UUID, str]] = None,
        pipeline: Optional[Union[UUID, str]] = None,
        stack: Optional[Union[UUID, str]] = None,
        hydrate: bool = False,
    ) -> Page[RunTemplateResponse]:
        """Get a page of run templates.

        Args:
            sort_by: The column to sort by.
            page: The page of items.
            size: The maximum size of all pages.
            logical_operator: Which logical operator to use [and, or].
            created: Filter by the creation date.
            updated: Filter by the last updated date.
            id: Filter by run template ID.
            name: Filter by run template name.
            hidden: Filter by run template hidden status.
            tag: Filter by run template tags.
            project: Filter by project name/ID.
            pipeline_id: Filter by pipeline ID.
            build_id: Filter by build ID.
            stack_id: Filter by stack ID.
            code_repository_id: Filter by code repository ID.
            user: Filter by user name/ID.
            pipeline: Filter by pipeline name/ID.
            stack: Filter by stack name/ID.
            hydrate: Flag deciding whether to hydrate the output model(s)
                by including metadata fields in the response.

        Returns:
            A page of run templates.
        """
        filter = RunTemplateFilter(
            sort_by=sort_by,
            page=page,
            size=size,
            logical_operator=logical_operator,
            created=created,
            updated=updated,
            id=id,
            name=name,
            hidden=hidden,
            tag=tag,
            project=project or self.active_project.id,
            pipeline_id=pipeline_id,
            build_id=build_id,
            stack_id=stack_id,
            code_repository_id=code_repository_id,
            user=user,
            pipeline=pipeline,
            stack=stack,
        )

        return self.zen_store.list_run_templates(
            template_filter_model=filter, hydrate=hydrate
        )

    def update_run_template(
        self,
        name_id_or_prefix: Union[str, UUID],
        name: Optional[str] = None,
        description: Optional[str] = None,
        hidden: Optional[bool] = None,
        add_tags: Optional[List[str]] = None,
        remove_tags: Optional[List[str]] = None,
        project: Optional[Union[str, UUID]] = None,
    ) -> RunTemplateResponse:
        """Update a run template.

        Args:
            name_id_or_prefix: Name/ID/ID prefix of the template to update.
            name: The new name of the run template.
            description: The new description of the run template.
            hidden: The new hidden status of the run template.
            add_tags: Tags to add to the run template.
            remove_tags: Tags to remove from the run template.
            project: The project name/ID to filter by.

        Returns:
            The updated run template.
        """
        if is_valid_uuid(name_id_or_prefix):
            template_id = (
                UUID(name_id_or_prefix)
                if isinstance(name_id_or_prefix, str)
                else name_id_or_prefix
            )
        else:
            template_id = self.get_run_template(
                name_id_or_prefix,
                project=project,
                hydrate=False,
            ).id

        return self.zen_store.update_run_template(
            template_id=template_id,
            template_update=RunTemplateUpdate(
                name=name,
                description=description,
                hidden=hidden,
                add_tags=add_tags,
                remove_tags=remove_tags,
            ),
        )

    def delete_run_template(
        self,
        name_id_or_prefix: Union[str, UUID],
        project: Optional[Union[str, UUID]] = None,
    ) -> None:
        """Delete a run template.

        Args:
            name_id_or_prefix: Name/ID/ID prefix of the template to delete.
            project: The project name/ID to filter by.
        """
        if is_valid_uuid(name_id_or_prefix):
            template_id = (
                UUID(name_id_or_prefix)
                if isinstance(name_id_or_prefix, str)
                else name_id_or_prefix
            )
        else:
            template_id = self.get_run_template(
                name_id_or_prefix,
                project=project,
                hydrate=False,
            ).id

        self.zen_store.delete_run_template(template_id=template_id)

    # ------------------------------- Schedules --------------------------------

    def get_schedule(
        self,
        name_id_or_prefix: Union[str, UUID],
        allow_name_prefix_match: bool = True,
        project: Optional[Union[str, UUID]] = None,
        hydrate: bool = True,
    ) -> ScheduleResponse:
        """Get a schedule by name, id or prefix.

        Args:
            name_id_or_prefix: The name, id or prefix of the schedule.
            allow_name_prefix_match: If True, allow matching by name prefix.
            project: The project name/ID to filter by.
            hydrate: Flag deciding whether to hydrate the output model(s)
                by including metadata fields in the response.

        Returns:
            The schedule.
        """
        return self._get_entity_by_id_or_name_or_prefix(
            get_method=self.zen_store.get_schedule,
            list_method=self.list_schedules,
            name_id_or_prefix=name_id_or_prefix,
            allow_name_prefix_match=allow_name_prefix_match,
            project=project,
            hydrate=hydrate,
        )

    def list_schedules(
        self,
        sort_by: str = "created",
        page: int = PAGINATION_STARTING_PAGE,
        size: int = PAGE_SIZE_DEFAULT,
        logical_operator: LogicalOperators = LogicalOperators.AND,
        id: Optional[Union[UUID, str]] = None,
        created: Optional[Union[datetime, str]] = None,
        updated: Optional[Union[datetime, str]] = None,
        name: Optional[str] = None,
        project: Optional[Union[str, UUID]] = None,
        user: Optional[Union[UUID, str]] = None,
        pipeline_id: Optional[Union[str, UUID]] = None,
        orchestrator_id: Optional[Union[str, UUID]] = None,
        active: Optional[Union[str, bool]] = None,
        cron_expression: Optional[str] = None,
        start_time: Optional[Union[datetime, str]] = None,
        end_time: Optional[Union[datetime, str]] = None,
        interval_second: Optional[int] = None,
        catchup: Optional[Union[str, bool]] = None,
        hydrate: bool = False,
        run_once_start_time: Optional[Union[datetime, str]] = None,
    ) -> Page[ScheduleResponse]:
        """List schedules.

        Args:
            sort_by: The column to sort by
            page: The page of items
            size: The maximum size of all pages
            logical_operator: Which logical operator to use [and, or]
            id: Use the id of stacks to filter by.
            created: Use to filter by time of creation
            updated: Use the last updated date for filtering
            name: The name of the stack to filter by.
            project: The project name/ID to filter by.
            user: Filter by user name/ID.
            pipeline_id: The id of the pipeline to filter by.
            orchestrator_id: The id of the orchestrator to filter by.
            active: Use to filter by active status.
            cron_expression: Use to filter by cron expression.
            start_time: Use to filter by start time.
            end_time: Use to filter by end time.
            interval_second: Use to filter by interval second.
            catchup: Use to filter by catchup.
            hydrate: Flag deciding whether to hydrate the output model(s)
                by including metadata fields in the response.
            run_once_start_time: Use to filter by run once start time.

        Returns:
            A list of schedules.
        """
        schedule_filter_model = ScheduleFilter(
            sort_by=sort_by,
            page=page,
            size=size,
            logical_operator=logical_operator,
            id=id,
            created=created,
            updated=updated,
            name=name,
            project=project or self.active_project.id,
            user=user,
            pipeline_id=pipeline_id,
            orchestrator_id=orchestrator_id,
            active=active,
            cron_expression=cron_expression,
            start_time=start_time,
            end_time=end_time,
            interval_second=interval_second,
            catchup=catchup,
            run_once_start_time=run_once_start_time,
        )
        return self.zen_store.list_schedules(
            schedule_filter_model=schedule_filter_model,
            hydrate=hydrate,
        )

    def _get_orchestrator_for_schedule(
        self, schedule: ScheduleResponse
    ) -> Optional["BaseOrchestrator"]:
        """Get the orchestrator for a schedule.

        Args:
            schedule: The schedule to get the orchestrator for.

        Returns:
            The orchestrator for the schedule.
        """
        from zenml.orchestrators import BaseOrchestrator

        if not schedule.orchestrator_id:
            return None

        try:
            orchestrator_model = self.get_stack_component(
                component_type=StackComponentType.ORCHESTRATOR,
                name_id_or_prefix=schedule.orchestrator_id,
            )
        except KeyError:
            return None

        return cast(
            BaseOrchestrator, BaseOrchestrator.from_model(orchestrator_model)
        )

    def update_schedule(
        self,
        name_id_or_prefix: Union[str, UUID],
        cron_expression: Optional[str] = None,
    ) -> ScheduleResponse:
        """Update a schedule.

        Args:
            name_id_or_prefix: The name, id or prefix of the schedule to update.
            cron_expression: The new cron expression for the schedule.

        Returns:
            The updated schedule.
        """
        schedule = self.get_schedule(
            name_id_or_prefix=name_id_or_prefix,
            allow_name_prefix_match=False,
            project=self.active_project.id,
        )

        orchestrator = self._get_orchestrator_for_schedule(schedule)
        if not orchestrator:
            logger.warning(
                "Unable to find orchestrator for schedule, skipping update."
            )
            return schedule
        elif not orchestrator.supports_schedule_updates:
            logger.warning(
                "Orchestrator does not support schedule updates, skipping "
                "update."
            )
            return schedule

        update = ScheduleUpdate(cron_expression=cron_expression)
        orchestrator.update_schedule(schedule, update)
        return self.zen_store.update_schedule(
            schedule_id=schedule.id,
            schedule_update=update,
        )

    def delete_schedule(
        self,
        name_id_or_prefix: Union[str, UUID],
        project: Optional[Union[str, UUID]] = None,
    ) -> None:
        """Delete a schedule.

        Args:
            name_id_or_prefix: The name, id or prefix id of the schedule
                to delete.
            project: The project name/ID to filter by.
        """
        schedule = self.get_schedule(
            name_id_or_prefix=name_id_or_prefix,
            allow_name_prefix_match=False,
            project=project,
        )

        orchestrator = self._get_orchestrator_for_schedule(schedule)
        if not orchestrator:
            logger.warning(
                "Unable to find orchestrator for schedule. Will only delete "
                "the schedule reference from ZenML."
            )
        elif not orchestrator.supports_schedule_deletion:
            logger.warning(
                "Orchestrator does not support schedule deletion. Will only "
                "delete the schedule reference from ZenML."
            )
        else:
            orchestrator.delete_schedule(schedule)

        self.zen_store.delete_schedule(schedule_id=schedule.id)

    # ----------------------------- Pipeline runs ------------------------------

    def get_pipeline_run(
        self,
        name_id_or_prefix: Union[str, UUID],
        allow_name_prefix_match: bool = True,
        project: Optional[Union[str, UUID]] = None,
        hydrate: bool = True,
        include_full_metadata: bool = False,
    ) -> PipelineRunResponse:
        """Gets a pipeline run by name, ID, or prefix.

        Args:
            name_id_or_prefix: Name, ID, or prefix of the pipeline run.
            allow_name_prefix_match: If True, allow matching by name prefix.
            project: The project name/ID to filter by.
            hydrate: Flag deciding whether to hydrate the output model(s)
                by including metadata fields in the response.
            include_full_metadata: If True, include metadata of all steps in
                the response.

        Returns:
            The pipeline run.
        """
        return self._get_entity_by_id_or_name_or_prefix(
            get_method=self.zen_store.get_run,
            list_method=self.list_pipeline_runs,
            name_id_or_prefix=name_id_or_prefix,
            allow_name_prefix_match=allow_name_prefix_match,
            project=project,
            hydrate=hydrate,
            include_full_metadata=include_full_metadata,
        )

    def list_pipeline_runs(
        self,
        sort_by: str = "desc:created",
        page: int = PAGINATION_STARTING_PAGE,
        size: int = PAGE_SIZE_DEFAULT,
        logical_operator: LogicalOperators = LogicalOperators.AND,
        id: Optional[Union[UUID, str]] = None,
        created: Optional[Union[datetime, str]] = None,
        updated: Optional[Union[datetime, str]] = None,
        name: Optional[str] = None,
        project: Optional[Union[str, UUID]] = None,
        pipeline_id: Optional[Union[str, UUID]] = None,
        pipeline_name: Optional[str] = None,
        stack_id: Optional[Union[str, UUID]] = None,
        schedule_id: Optional[Union[str, UUID]] = None,
        build_id: Optional[Union[str, UUID]] = None,
        snapshot_id: Optional[Union[str, UUID]] = None,
        code_repository_id: Optional[Union[str, UUID]] = None,
        template_id: Optional[Union[str, UUID]] = None,
        source_snapshot_id: Optional[Union[str, UUID]] = None,
        model_version_id: Optional[Union[str, UUID]] = None,
        orchestrator_run_id: Optional[str] = None,
        status: Optional[str] = None,
        start_time: Optional[Union[datetime, str]] = None,
        end_time: Optional[Union[datetime, str]] = None,
        unlisted: Optional[bool] = None,
        templatable: Optional[bool] = None,
        tag: Optional[str] = None,
        tags: Optional[List[str]] = None,
        user: Optional[Union[UUID, str]] = None,
        run_metadata: Optional[List[str]] = None,
        pipeline: Optional[Union[UUID, str]] = None,
        code_repository: Optional[Union[UUID, str]] = None,
        model: Optional[Union[UUID, str]] = None,
        stack: Optional[Union[UUID, str]] = None,
        stack_component: Optional[Union[UUID, str]] = None,
        in_progress: Optional[bool] = None,
        hydrate: bool = False,
        include_full_metadata: bool = False,
        triggered_by_step_run_id: Optional[Union[UUID, str]] = None,
    ) -> Page[PipelineRunResponse]:
        """List all pipeline runs.

        Args:
            sort_by: The column to sort by
            page: The page of items
            size: The maximum size of all pages
            logical_operator: Which logical operator to use [and, or]
            id: The id of the runs to filter by.
            created: Use to filter by time of creation
            updated: Use the last updated date for filtering
            project: The project name/ID to filter by.
            pipeline_id: The id of the pipeline to filter by.
            pipeline_name: DEPRECATED. Use `pipeline` instead to filter by
                pipeline name.
            stack_id: The id of the stack to filter by.
            schedule_id: The id of the schedule to filter by.
            build_id: The id of the build to filter by.
            snapshot_id: The id of the snapshot to filter by.
            code_repository_id: The id of the code repository to filter by.
            template_id: The ID of the template to filter by.
            source_snapshot_id: The ID of the source snapshot to filter by.
            model_version_id: The ID of the model version to filter by.
            orchestrator_run_id: The run id of the orchestrator to filter by.
            name: The name of the run to filter by.
            status: The status of the pipeline run
            start_time: The start_time for the pipeline run
            end_time: The end_time for the pipeline run
            unlisted: If the runs should be unlisted or not.
            templatable: If the runs should be templatable or not.
            tag: Tag to filter by.
            tags: Tags to filter by.
            user: The name/ID of the user to filter by.
            run_metadata: The run_metadata of the run to filter by.
            pipeline: The name/ID of the pipeline to filter by.
            code_repository: Filter by code repository name/ID.
            model: Filter by model name/ID.
            stack: Filter by stack name/ID.
            stack_component: Filter by stack component name/ID.
            in_progress: Filter by in_progress.
            hydrate: Flag deciding whether to hydrate the output model(s)
                by including metadata fields in the response.
            include_full_metadata: If True, include metadata of all steps in
                the response.
            triggered_by_step_run_id: The ID of the step run that triggered
                the pipeline run.

        Returns:
            A page with Pipeline Runs fitting the filter description
        """
        runs_filter_model = PipelineRunFilter(
            sort_by=sort_by,
            page=page,
            size=size,
            logical_operator=logical_operator,
            id=id,
            created=created,
            updated=updated,
            name=name,
            project=project or self.active_project.id,
            pipeline_id=pipeline_id,
            pipeline_name=pipeline_name,
            schedule_id=schedule_id,
            build_id=build_id,
            snapshot_id=snapshot_id,
            code_repository_id=code_repository_id,
            template_id=template_id,
            source_snapshot_id=source_snapshot_id,
            model_version_id=model_version_id,
            orchestrator_run_id=orchestrator_run_id,
            stack_id=stack_id,
            status=status,
            start_time=start_time,
            end_time=end_time,
            tag=tag,
            tags=tags,
            unlisted=unlisted,
            user=user,
            run_metadata=run_metadata,
            pipeline=pipeline,
            code_repository=code_repository,
            stack=stack,
            model=model,
            stack_component=stack_component,
            in_progress=in_progress,
            templatable=templatable,
            triggered_by_step_run_id=triggered_by_step_run_id,
        )
        return self.zen_store.list_runs(
            runs_filter_model=runs_filter_model,
            hydrate=hydrate,
            include_full_metadata=include_full_metadata,
        )

    def delete_pipeline_run(
        self,
        name_id_or_prefix: Union[str, UUID],
        project: Optional[Union[str, UUID]] = None,
    ) -> None:
        """Deletes a pipeline run.

        Args:
            name_id_or_prefix: Name, ID, or prefix of the pipeline run.
            project: The project name/ID to filter by.
        """
        run = self.get_pipeline_run(
            name_id_or_prefix=name_id_or_prefix,
            allow_name_prefix_match=False,
            project=project,
        )
        self.zen_store.delete_run(run_id=run.id)

    # -------------------------------- Step run --------------------------------

    def get_run_step(
        self,
        step_run_id: UUID,
        hydrate: bool = True,
    ) -> StepRunResponse:
        """Get a step run by ID.

        Args:
            step_run_id: The ID of the step run to get.
            hydrate: Flag deciding whether to hydrate the output model(s)
                by including metadata fields in the response.

        Returns:
            The step run.
        """
        return self.zen_store.get_run_step(
            step_run_id,
            hydrate=hydrate,
        )

    def list_run_steps(
        self,
        sort_by: str = "created",
        page: int = PAGINATION_STARTING_PAGE,
        size: int = PAGE_SIZE_DEFAULT,
        logical_operator: LogicalOperators = LogicalOperators.AND,
        id: Optional[Union[UUID, str]] = None,
        created: Optional[Union[datetime, str]] = None,
        updated: Optional[Union[datetime, str]] = None,
        name: Optional[str] = None,
        cache_key: Optional[str] = None,
        code_hash: Optional[str] = None,
        status: Optional[str] = None,
        start_time: Optional[Union[datetime, str]] = None,
        end_time: Optional[Union[datetime, str]] = None,
        pipeline_run_id: Optional[Union[str, UUID]] = None,
        snapshot_id: Optional[Union[str, UUID]] = None,
        original_step_run_id: Optional[Union[str, UUID]] = None,
        project: Optional[Union[str, UUID]] = None,
        user: Optional[Union[UUID, str]] = None,
        model_version_id: Optional[Union[str, UUID]] = None,
        model: Optional[Union[UUID, str]] = None,
        run_metadata: Optional[List[str]] = None,
        exclude_retried: Optional[bool] = None,
        hydrate: bool = False,
    ) -> Page[StepRunResponse]:
        """List all pipelines.

        Args:
            sort_by: The column to sort by
            page: The page of items
            size: The maximum size of all pages
            logical_operator: Which logical operator to use [and, or]
            id: Use the id of runs to filter by.
            created: Use to filter by time of creation
            updated: Use the last updated date for filtering
            start_time: Use to filter by the time when the step started running
            end_time: Use to filter by the time when the step finished running
            project: The project name/ID to filter by.
            user: Filter by user name/ID.
            pipeline_run_id: The id of the pipeline run to filter by.
            snapshot_id: The id of the snapshot to filter by.
            original_step_run_id: The id of the original step run to filter by.
            model_version_id: The ID of the model version to filter by.
            model: Filter by model name/ID.
            name: The name of the step run to filter by.
            cache_key: The cache key of the step run to filter by.
            code_hash: The code hash of the step run to filter by.
            status: The name of the run to filter by.
            run_metadata: Filter by run metadata.
            exclude_retried: Whether to exclude retried step runs.
            hydrate: Flag deciding whether to hydrate the output model(s)
                by including metadata fields in the response.

        Returns:
            A page with Pipeline fitting the filter description
        """
        step_run_filter_model = StepRunFilter(
            sort_by=sort_by,
            page=page,
            size=size,
            logical_operator=logical_operator,
            id=id,
            cache_key=cache_key,
            code_hash=code_hash,
            pipeline_run_id=pipeline_run_id,
            snapshot_id=snapshot_id,
            original_step_run_id=original_step_run_id,
            status=status,
            created=created,
            updated=updated,
            start_time=start_time,
            end_time=end_time,
            name=name,
            project=project or self.active_project.id,
            user=user,
            model_version_id=model_version_id,
            model=model,
            run_metadata=run_metadata,
            exclude_retried=exclude_retried,
        )
        return self.zen_store.list_run_steps(
            step_run_filter_model=step_run_filter_model,
            hydrate=hydrate,
        )

    # ------------------------------- Artifacts -------------------------------

    def get_artifact(
        self,
        name_id_or_prefix: Union[str, UUID],
        project: Optional[Union[str, UUID]] = None,
        hydrate: bool = False,
    ) -> ArtifactResponse:
        """Get an artifact by name, id or prefix.

        Args:
            name_id_or_prefix: The name, ID or prefix of the artifact to get.
            project: The project name/ID to filter by.
            hydrate: Flag deciding whether to hydrate the output model(s)
                by including metadata fields in the response.

        Returns:
            The artifact.
        """
        return self._get_entity_by_id_or_name_or_prefix(
            get_method=self.zen_store.get_artifact,
            list_method=self.list_artifacts,
            name_id_or_prefix=name_id_or_prefix,
            project=project,
            hydrate=hydrate,
        )

    def list_artifacts(
        self,
        sort_by: str = "created",
        page: int = PAGINATION_STARTING_PAGE,
        size: int = PAGE_SIZE_DEFAULT,
        logical_operator: LogicalOperators = LogicalOperators.AND,
        id: Optional[Union[UUID, str]] = None,
        created: Optional[Union[datetime, str]] = None,
        updated: Optional[Union[datetime, str]] = None,
        name: Optional[str] = None,
        has_custom_name: Optional[bool] = None,
        user: Optional[Union[UUID, str]] = None,
        project: Optional[Union[str, UUID]] = None,
        hydrate: bool = False,
        tag: Optional[str] = None,
        tags: Optional[List[str]] = None,
    ) -> Page[ArtifactResponse]:
        """Get a list of artifacts.

        Args:
            sort_by: The column to sort by
            page: The page of items
            size: The maximum size of all pages
            logical_operator: Which logical operator to use [and, or]
            id: Use the id of artifact to filter by.
            created: Use to filter by time of creation
            updated: Use the last updated date for filtering
            name: The name of the artifact to filter by.
            has_custom_name: Filter artifacts with/without custom names.
            user: Filter by user name or ID.
            project: The project name/ID to filter by.
            hydrate: Flag deciding whether to hydrate the output model(s)
                by including metadata fields in the response.
            tag: Filter artifacts by tag.
            tags: Tags to filter by.

        Returns:
            A list of artifacts.
        """
        artifact_filter_model = ArtifactFilter(
            sort_by=sort_by,
            page=page,
            size=size,
            logical_operator=logical_operator,
            id=id,
            created=created,
            updated=updated,
            name=name,
            has_custom_name=has_custom_name,
            tag=tag,
            tags=tags,
            user=user,
            project=project or self.active_project.id,
        )
        return self.zen_store.list_artifacts(
            artifact_filter_model,
            hydrate=hydrate,
        )

    def update_artifact(
        self,
        name_id_or_prefix: Union[str, UUID],
        new_name: Optional[str] = None,
        add_tags: Optional[List[str]] = None,
        remove_tags: Optional[List[str]] = None,
        has_custom_name: Optional[bool] = None,
        project: Optional[Union[str, UUID]] = None,
    ) -> ArtifactResponse:
        """Update an artifact.

        Args:
            name_id_or_prefix: The name, ID or prefix of the artifact to update.
            new_name: The new name of the artifact.
            add_tags: Tags to add to the artifact.
            remove_tags: Tags to remove from the artifact.
            has_custom_name: Whether the artifact has a custom name.
            project: The project name/ID to filter by.

        Returns:
            The updated artifact.
        """
        artifact = self.get_artifact(
            name_id_or_prefix=name_id_or_prefix,
            project=project,
        )
        artifact_update = ArtifactUpdate(
            name=new_name,
            add_tags=add_tags,
            remove_tags=remove_tags,
            has_custom_name=has_custom_name,
        )
        return self.zen_store.update_artifact(
            artifact_id=artifact.id, artifact_update=artifact_update
        )

    def delete_artifact(
        self,
        name_id_or_prefix: Union[str, UUID],
        project: Optional[Union[str, UUID]] = None,
    ) -> None:
        """Delete an artifact.

        Args:
            name_id_or_prefix: The name, ID or prefix of the artifact to delete.
            project: The project name/ID to filter by.
        """
        artifact = self.get_artifact(
            name_id_or_prefix=name_id_or_prefix,
            project=project,
        )
        self.zen_store.delete_artifact(artifact_id=artifact.id)
        logger.info(f"Deleted artifact '{artifact.name}'.")

    def prune_artifacts(
        self,
        only_versions: bool = True,
        delete_from_artifact_store: bool = False,
        project: Optional[Union[str, UUID]] = None,
    ) -> None:
        """Delete all unused artifacts and artifact versions.

        Args:
            only_versions: Only delete artifact versions, keeping artifacts
            delete_from_artifact_store: Delete data from artifact metadata
            project: The project name/ID to filter by.
        """
        if delete_from_artifact_store:
            unused_artifact_versions = depaginate(
                self.list_artifact_versions,
                only_unused=True,
                project=project,
            )
            for unused_artifact_version in unused_artifact_versions:
                self._delete_artifact_from_artifact_store(
                    unused_artifact_version
                )

        project = project or self.active_project.id

        self.zen_store.prune_artifact_versions(
            project_name_or_id=project, only_versions=only_versions
        )
        logger.info("All unused artifacts and artifact versions deleted.")

    # --------------------------- Artifact Versions ---------------------------

    def get_artifact_version(
        self,
        name_id_or_prefix: Union[str, UUID],
        version: Optional[str] = None,
        project: Optional[Union[str, UUID]] = None,
        hydrate: bool = True,
    ) -> ArtifactVersionResponse:
        """Get an artifact version by ID or artifact name.

        Args:
            name_id_or_prefix: Either the ID of the artifact version or the
                name of the artifact.
            version: The version of the artifact to get. Only used if
                `name_id_or_prefix` is the name of the artifact. If not
                specified, the latest version is returned.
            project: The project name/ID to filter by.
            hydrate: Flag deciding whether to hydrate the output model(s)
                by including metadata fields in the response.

        Returns:
            The artifact version.
        """
        from zenml import get_step_context

        if cll := client_lazy_loader(
            method_name="get_artifact_version",
            name_id_or_prefix=name_id_or_prefix,
            version=version,
            project=project,
            hydrate=hydrate,
        ):
            return cll  # type: ignore[return-value]

        artifact = self._get_entity_version_by_id_or_name_or_prefix(
            get_method=self.zen_store.get_artifact_version,
            list_method=self.list_artifact_versions,
            name_id_or_prefix=name_id_or_prefix,
            version=version,
            project=project,
            hydrate=hydrate,
        )
        try:
            step_run = get_step_context().step_run
            client = Client()
            client.zen_store.update_run_step(
                step_run_id=step_run.id,
                step_run_update=StepRunUpdate(
                    loaded_artifact_versions={artifact.name: artifact.id}
                ),
            )
        except RuntimeError:
            pass  # Cannot link to step run if called outside a step
        return artifact

    def list_artifact_versions(
        self,
        sort_by: str = "created",
        page: int = PAGINATION_STARTING_PAGE,
        size: int = PAGE_SIZE_DEFAULT,
        logical_operator: LogicalOperators = LogicalOperators.AND,
        id: Optional[Union[UUID, str]] = None,
        created: Optional[Union[datetime, str]] = None,
        updated: Optional[Union[datetime, str]] = None,
        artifact: Optional[Union[str, UUID]] = None,
        name: Optional[str] = None,
        version: Optional[Union[str, int]] = None,
        version_number: Optional[int] = None,
        artifact_store_id: Optional[Union[str, UUID]] = None,
        type: Optional[Union[ArtifactType, str]] = None,
        data_type: Optional[str] = None,
        uri: Optional[str] = None,
        materializer: Optional[str] = None,
        project: Optional[Union[str, UUID]] = None,
        model_version_id: Optional[Union[str, UUID]] = None,
        only_unused: Optional[bool] = False,
        has_custom_name: Optional[bool] = None,
        user: Optional[Union[UUID, str]] = None,
        model: Optional[Union[UUID, str]] = None,
        pipeline_run: Optional[Union[UUID, str]] = None,
        run_metadata: Optional[List[str]] = None,
        tag: Optional[str] = None,
        tags: Optional[List[str]] = None,
        hydrate: bool = False,
    ) -> Page[ArtifactVersionResponse]:
        """Get a list of artifact versions.

        Args:
            sort_by: The column to sort by
            page: The page of items
            size: The maximum size of all pages
            logical_operator: Which logical operator to use [and, or]
            id: Use the id of artifact version to filter by.
            created: Use to filter by time of creation
            updated: Use the last updated date for filtering
            artifact: The name or ID of the artifact to filter by.
            name: The name of the artifact to filter by.
            version: The version of the artifact to filter by.
            version_number: The version number of the artifact to filter by.
            artifact_store_id: The id of the artifact store to filter by.
            type: The type of the artifact to filter by.
            data_type: The data type of the artifact to filter by.
            uri: The uri of the artifact to filter by.
            materializer: The materializer of the artifact to filter by.
            project: The project name/ID to filter by.
            model_version_id: Filter by model version ID.
            only_unused: Only return artifact versions that are not used in
                any pipeline runs.
            has_custom_name: Filter artifacts with/without custom names.
            tag: A tag to filter by.
            tags: Tags to filter by.
            user: Filter by user name or ID.
            model: Filter by model name or ID.
            pipeline_run: Filter by pipeline run name or ID.
            run_metadata: Filter by run metadata.
            hydrate: Flag deciding whether to hydrate the output model(s)
                by including metadata fields in the response.

        Returns:
            A list of artifact versions.
        """
        if name:
            artifact = name

        artifact_version_filter_model = ArtifactVersionFilter(
            sort_by=sort_by,
            page=page,
            size=size,
            logical_operator=logical_operator,
            id=id,
            created=created,
            updated=updated,
            artifact=artifact,
            version=str(version) if version else None,
            version_number=version_number,
            artifact_store_id=artifact_store_id,
            type=type,
            data_type=data_type,
            uri=uri,
            materializer=materializer,
            project=project or self.active_project.id,
            model_version_id=model_version_id,
            only_unused=only_unused,
            has_custom_name=has_custom_name,
            tag=tag,
            tags=tags,
            user=user,
            model=model,
            pipeline_run=pipeline_run,
            run_metadata=run_metadata,
        )
        return self.zen_store.list_artifact_versions(
            artifact_version_filter_model,
            hydrate=hydrate,
        )

    def update_artifact_version(
        self,
        name_id_or_prefix: Union[str, UUID],
        version: Optional[str] = None,
        add_tags: Optional[List[str]] = None,
        remove_tags: Optional[List[str]] = None,
        project: Optional[Union[str, UUID]] = None,
    ) -> ArtifactVersionResponse:
        """Update an artifact version.

        Args:
            name_id_or_prefix: The name, ID or prefix of the artifact to update.
            version: The version of the artifact to update. Only used if
                `name_id_or_prefix` is the name of the artifact. If not
                specified, the latest version is updated.
            add_tags: Tags to add to the artifact version.
            remove_tags: Tags to remove from the artifact version.
            project: The project name/ID to filter by.

        Returns:
            The updated artifact version.
        """
        artifact_version = self.get_artifact_version(
            name_id_or_prefix=name_id_or_prefix,
            version=version,
            project=project,
        )
        artifact_version_update = ArtifactVersionUpdate(
            add_tags=add_tags, remove_tags=remove_tags
        )
        return self.zen_store.update_artifact_version(
            artifact_version_id=artifact_version.id,
            artifact_version_update=artifact_version_update,
        )

    def delete_artifact_version(
        self,
        name_id_or_prefix: Union[str, UUID],
        version: Optional[str] = None,
        delete_metadata: bool = True,
        delete_from_artifact_store: bool = False,
        project: Optional[Union[str, UUID]] = None,
    ) -> None:
        """Delete an artifact version.

        By default, this will delete only the metadata of the artifact from the
        database, not the actual object stored in the artifact store.

        Args:
            name_id_or_prefix: The ID of artifact version or name or prefix of the artifact to
                delete.
            version: The version of the artifact to delete.
            delete_metadata: If True, delete the metadata of the artifact
                version from the database.
            delete_from_artifact_store: If True, delete the artifact object
                    itself from the artifact store.
            project: The project name/ID to filter by.
        """
        artifact_version = self.get_artifact_version(
            name_id_or_prefix=name_id_or_prefix,
            version=version,
            project=project,
        )
        if delete_from_artifact_store:
            self._delete_artifact_from_artifact_store(
                artifact_version=artifact_version
            )
        if delete_metadata:
            self._delete_artifact_version(artifact_version=artifact_version)

    def _delete_artifact_version(
        self, artifact_version: ArtifactVersionResponse
    ) -> None:
        """Delete the metadata of an artifact version from the database.

        Args:
            artifact_version: The artifact version to delete.

        Raises:
            ValueError: If the artifact version is still used in any runs.
        """
        if artifact_version not in depaginate(
            self.list_artifact_versions, only_unused=True
        ):
            raise ValueError(
                "The metadata of artifact versions that are used in runs "
                "cannot be deleted. Please delete all runs that use this "
                "artifact first."
            )
        self.zen_store.delete_artifact_version(artifact_version.id)
        logger.info(
            f"Deleted version '{artifact_version.version}' of artifact "
            f"'{artifact_version.artifact.name}'."
        )

    def _delete_artifact_from_artifact_store(
        self, artifact_version: ArtifactVersionResponse
    ) -> None:
        """Delete an artifact object from the artifact store.

        Args:
            artifact_version: The artifact version to delete.

        Raises:
            Exception: If the artifact store is inaccessible.
        """
        from zenml.artifact_stores.base_artifact_store import BaseArtifactStore
        from zenml.stack.stack_component import StackComponent

        if not artifact_version.artifact_store_id:
            logger.warning(
                f"Artifact '{artifact_version.uri}' does not have an artifact "
                "store associated with it. Skipping deletion from artifact "
                "store."
            )
            return
        try:
            artifact_store_model = self.get_stack_component(
                component_type=StackComponentType.ARTIFACT_STORE,
                name_id_or_prefix=artifact_version.artifact_store_id,
            )
            artifact_store = StackComponent.from_model(artifact_store_model)
            assert isinstance(artifact_store, BaseArtifactStore)
            artifact_store.rmtree(artifact_version.uri)
        except Exception as e:
            logger.error(
                f"Failed to delete artifact '{artifact_version.uri}' from the "
                "artifact store. This might happen if your local client "
                "does not have access to the artifact store or does not "
                "have the required integrations installed. Full error: "
                f"{e}"
            )
            raise e
        else:
            logger.info(
                f"Deleted artifact '{artifact_version.uri}' from the artifact "
                "store."
            )

    # ------------------------------ Run Metadata ------------------------------

    def create_run_metadata(
        self,
        metadata: Dict[str, "MetadataType"],
        resources: List[RunMetadataResource],
        stack_component_id: Optional[UUID] = None,
        publisher_step_id: Optional[UUID] = None,
    ) -> None:
        """Create run metadata.

        Args:
            metadata: The metadata to create as a dictionary of key-value pairs.
            resources: The list of IDs and types of the resources for that the
                metadata was produced.
            stack_component_id: The ID of the stack component that produced
                the metadata.
            publisher_step_id: The ID of the step execution that publishes
                this metadata automatically.
        """
        from zenml.metadata.metadata_types import get_metadata_type

        values: Dict[str, "MetadataType"] = {}
        types: Dict[str, "MetadataTypeEnum"] = {}
        for key, value in metadata.items():
            # Skip metadata that is too large to be stored in the database.
            if len(json.dumps(value)) > TEXT_FIELD_MAX_LENGTH:
                logger.warning(
                    f"Metadata value for key '{key}' is too large to be "
                    "stored in the database. Skipping."
                )
                continue
            # Skip metadata that is not of a supported type.
            try:
                metadata_type = get_metadata_type(value)
            except ValueError as e:
                logger.warning(
                    f"Metadata value for key '{key}' is not of a supported "
                    f"type. Skipping. Full error: {e}"
                )
                continue
            values[key] = value
            types[key] = metadata_type

        run_metadata = RunMetadataRequest(
            project=self.active_project.id,
            resources=resources,
            stack_component_id=stack_component_id,
            publisher_step_id=publisher_step_id,
            values=values,
            types=types,
        )
        self.zen_store.create_run_metadata(run_metadata)

    # -------------------------------- Secrets ---------------------------------

    def create_secret(
        self,
        name: str,
        values: Dict[str, str],
        private: bool = False,
    ) -> SecretResponse:
        """Creates a new secret.

        Args:
            name: The name of the secret.
            values: The values of the secret.
            private: Whether the secret is private. A private secret is only
                accessible to the user who created it.

        Returns:
            The created secret (in model form).

        Raises:
            NotImplementedError: If centralized secrets management is not
                enabled.
        """
        create_secret_request = SecretRequest(
            name=name,
            values=values,
            private=private,
        )
        try:
            return self.zen_store.create_secret(secret=create_secret_request)
        except NotImplementedError:
            raise NotImplementedError(
                "centralized secrets management is not supported or explicitly "
                "disabled in the target ZenML deployment."
            )

    def get_secret(
        self,
        name_id_or_prefix: Union[str, UUID],
        private: Optional[bool] = None,
        allow_partial_name_match: bool = True,
        allow_partial_id_match: bool = True,
        hydrate: bool = True,
    ) -> SecretResponse:
        """Get a secret.

        Get a secret identified by a name, ID or prefix of the name or ID and
        optionally a scope.

        If a private status is not provided, privately scoped secrets will be
        searched for first, followed by publicly scoped secrets. When a name or
        prefix is used instead of a UUID value, each scope is first searched for
        an exact match, then for a ID prefix or name substring match before
        moving on to the next scope.

        Args:
            name_id_or_prefix: The name, ID or prefix to the id of the secret
                to get.
            private: Whether the secret is private. If not set, all secrets will
                be searched for, prioritizing privately scoped secrets.
            allow_partial_name_match: If True, allow partial name matches.
            allow_partial_id_match: If True, allow partial ID matches.
            hydrate: Flag deciding whether to hydrate the output model(s)
                by including metadata fields in the response.

        Returns:
            The secret.

        Raises:
            KeyError: If no secret is found.
            ZenKeyError: If multiple secrets are found.
            NotImplementedError: If centralized secrets management is not
                enabled.
        """
        from zenml.utils.uuid_utils import is_valid_uuid

        try:
            # First interpret as full UUID
            if is_valid_uuid(name_id_or_prefix):
                # Fetch by ID; filter by scope if provided
                secret = self.zen_store.get_secret(
                    secret_id=UUID(name_id_or_prefix)
                    if isinstance(name_id_or_prefix, str)
                    else name_id_or_prefix,
                    hydrate=hydrate,
                )
                if private is not None and secret.private != private:
                    raise KeyError(
                        f"No secret found with ID {str(name_id_or_prefix)}"
                    )

                return secret
        except NotImplementedError:
            raise NotImplementedError(
                "centralized secrets management is not supported or explicitly "
                "disabled in the target ZenML deployment."
            )

        # If not a UUID, try to find by name and then by prefix
        assert not isinstance(name_id_or_prefix, UUID)

        # Private statuses to search in order of priority
        search_private_statuses = (
            [False, True] if private is None else [private]
        )

        secrets = self.list_secrets(
            logical_operator=LogicalOperators.OR,
            name=f"contains:{name_id_or_prefix}"
            if allow_partial_name_match
            else f"equals:{name_id_or_prefix}",
            id=f"startswith:{name_id_or_prefix}"
            if allow_partial_id_match
            else None,
            hydrate=hydrate,
        )

        for search_private_status in search_private_statuses:
            partial_matches: List[SecretResponse] = []
            for secret in secrets.items:
                if secret.private != search_private_status:
                    continue
                # Exact match
                if secret.name == name_id_or_prefix:
                    # Need to fetch the secret again to get the secret values
                    return self.zen_store.get_secret(
                        secret_id=secret.id,
                        hydrate=hydrate,
                    )
                # Partial match
                partial_matches.append(secret)

            if len(partial_matches) > 1:
                match_summary = "\n".join(
                    [
                        f"[{secret.id}]: name = {secret.name}"
                        for secret in partial_matches
                    ]
                )
                raise ZenKeyError(
                    f"{len(partial_matches)} secrets have been found that have "
                    f"a name or ID that matches the provided "
                    f"string '{name_id_or_prefix}':\n"
                    f"{match_summary}.\n"
                    f"Please use the id to uniquely identify "
                    f"only one of the secrets."
                )

            # If only a single secret is found, return it
            if len(partial_matches) == 1:
                # Need to fetch the secret again to get the secret values
                return self.zen_store.get_secret(
                    secret_id=partial_matches[0].id,
                    hydrate=hydrate,
                )
        private_status = ""
        if private is not None:
            private_status = "private " if private else "public "
        msg = (
            f"No {private_status}secret found with name, ID or prefix "
            f"'{name_id_or_prefix}'"
        )

        raise KeyError(msg)

    def list_secrets(
        self,
        sort_by: str = "created",
        page: int = PAGINATION_STARTING_PAGE,
        size: int = PAGE_SIZE_DEFAULT,
        logical_operator: LogicalOperators = LogicalOperators.AND,
        id: Optional[Union[UUID, str]] = None,
        created: Optional[datetime] = None,
        updated: Optional[datetime] = None,
        name: Optional[str] = None,
        private: Optional[bool] = None,
        user: Optional[Union[UUID, str]] = None,
        hydrate: bool = False,
    ) -> Page[SecretResponse]:
        """Fetches all the secret models.

        The returned secrets do not contain the secret values. To get the
        secret values, use `get_secret` individually for each secret.

        Args:
            sort_by: The column to sort by
            page: The page of items
            size: The maximum size of all pages
            logical_operator: Which logical operator to use [and, or]
            id: Use the id of secrets to filter by.
            created: Use to secrets by time of creation
            updated: Use the last updated date for filtering
            name: The name of the secret to filter by.
            private: The private status of the secret to filter by.
            user: Filter by user name/ID.
            hydrate: Flag deciding whether to hydrate the output model(s)
                by including metadata fields in the response.

        Returns:
            A list of all the secret models without the secret values.

        Raises:
            NotImplementedError: If centralized secrets management is not
                enabled.
        """
        secret_filter_model = SecretFilter(
            page=page,
            size=size,
            sort_by=sort_by,
            logical_operator=logical_operator,
            user=user,
            name=name,
            private=private,
            id=id,
            created=created,
            updated=updated,
        )
        try:
            return self.zen_store.list_secrets(
                secret_filter_model=secret_filter_model,
                hydrate=hydrate,
            )
        except NotImplementedError:
            raise NotImplementedError(
                "centralized secrets management is not supported or explicitly "
                "disabled in the target ZenML deployment."
            )

    def update_secret(
        self,
        name_id_or_prefix: Union[str, UUID],
        private: Optional[bool] = None,
        new_name: Optional[str] = None,
        update_private: Optional[bool] = None,
        add_or_update_values: Optional[Dict[str, str]] = None,
        remove_values: Optional[List[str]] = None,
    ) -> SecretResponse:
        """Updates a secret.

        Args:
            name_id_or_prefix: The name, id or prefix of the id for the
                secret to update.
            private: The private status of the secret to update.
            new_name: The new name of the secret.
            update_private: New value used to update the private status of the
                secret.
            add_or_update_values: The values to add or update.
            remove_values: The values to remove.

        Returns:
            The updated secret.

        Raises:
            KeyError: If trying to remove a value that doesn't exist.
            ValueError: If a key is provided in both add_or_update_values and
                remove_values.
        """
        secret = self.get_secret(
            name_id_or_prefix=name_id_or_prefix,
            private=private,
            # Don't allow partial name matches, but allow partial ID matches
            allow_partial_name_match=False,
            allow_partial_id_match=True,
            hydrate=True,
        )

        secret_update = SecretUpdate(name=new_name or secret.name)

        if update_private:
            secret_update.private = update_private
        values: Dict[str, Optional[SecretStr]] = {}
        if add_or_update_values:
            values.update(
                {
                    key: SecretStr(value)
                    for key, value in add_or_update_values.items()
                }
            )
        if remove_values:
            for key in remove_values:
                if key not in secret.values:
                    raise KeyError(
                        f"Cannot remove value '{key}' from secret "
                        f"'{secret.name}' because it does not exist."
                    )
                if key in values:
                    raise ValueError(
                        f"Key '{key}' is supplied both in the values to add or "
                        f"update and the values to be removed."
                    )
                values[key] = None
        if values:
            secret_update.values = values

        return Client().zen_store.update_secret(
            secret_id=secret.id, secret_update=secret_update
        )

    def delete_secret(
        self, name_id_or_prefix: str, private: Optional[bool] = None
    ) -> None:
        """Deletes a secret.

        Args:
            name_id_or_prefix: The name or ID of the secret.
            private: The private status of the secret to delete.
        """
        secret = self.get_secret(
            name_id_or_prefix=name_id_or_prefix,
            private=private,
            # Don't allow partial name matches, but allow partial ID matches
            allow_partial_name_match=False,
            allow_partial_id_match=True,
        )

        self.zen_store.delete_secret(secret_id=secret.id)

    def get_secret_by_name_and_private_status(
        self,
        name: str,
        private: Optional[bool] = None,
        hydrate: bool = True,
    ) -> SecretResponse:
        """Fetches a registered secret with a given name and optional private status.

        This is a version of get_secret that restricts the search to a given
        name and an optional private status, without doing any prefix or UUID
        matching.

        If no private status is provided, the search will be done first for
        private secrets, then for public secrets.

        Args:
            name: The name of the secret to get.
            private: The private status of the secret to get.
            hydrate: Flag deciding whether to hydrate the output model(s)
                by including metadata fields in the response.

        Returns:
            The registered secret.

        Raises:
            KeyError: If no secret exists for the given name in the given scope.
        """
        logger.debug(
            f"Fetching the secret with name '{name}' and private status "
            f"'{private}'."
        )

        # Private statuses to search in order of priority
        search_private_statuses = (
            [False, True] if private is None else [private]
        )

        for search_private_status in search_private_statuses:
            secrets = self.list_secrets(
                logical_operator=LogicalOperators.AND,
                name=f"equals:{name}",
                private=search_private_status,
                hydrate=hydrate,
            )

            if len(secrets.items) >= 1:
                # Need to fetch the secret again to get the secret values
                return self.zen_store.get_secret(
                    secret_id=secrets.items[0].id, hydrate=hydrate
                )

        private_status = ""
        if private is not None:
            private_status = "private " if private else "public "
        msg = f"No {private_status}secret with name '{name}' was found"

        raise KeyError(msg)

    def list_secrets_by_private_status(
        self,
        private: bool,
        hydrate: bool = False,
    ) -> Page[SecretResponse]:
        """Fetches the list of secrets with a given private status.

        The returned secrets do not contain the secret values. To get the
        secret values, use `get_secret` individually for each secret.

        Args:
            private: The private status of the secrets to search for.
            hydrate: Flag deciding whether to hydrate the output model(s)
                by including metadata fields in the response.

        Returns:
            The list of secrets in the given scope without the secret values.
        """
        logger.debug(f"Fetching the secrets with private status '{private}'.")

        return self.list_secrets(private=private, hydrate=hydrate)

    def backup_secrets(
        self,
        ignore_errors: bool = True,
        delete_secrets: bool = False,
    ) -> None:
        """Backs up all secrets to the configured backup secrets store.

        Args:
            ignore_errors: Whether to ignore individual errors during the backup
                process and attempt to backup all secrets.
            delete_secrets: Whether to delete the secrets that have been
                successfully backed up from the primary secrets store. Setting
                this flag effectively moves all secrets from the primary secrets
                store to the backup secrets store.
        """
        self.zen_store.backup_secrets(
            ignore_errors=ignore_errors, delete_secrets=delete_secrets
        )

    def restore_secrets(
        self,
        ignore_errors: bool = False,
        delete_secrets: bool = False,
    ) -> None:
        """Restore all secrets from the configured backup secrets store.

        Args:
            ignore_errors: Whether to ignore individual errors during the
                restore process and attempt to restore all secrets.
            delete_secrets: Whether to delete the secrets that have been
                successfully restored from the backup secrets store. Setting
                this flag effectively moves all secrets from the backup secrets
                store to the primary secrets store.
        """
        self.zen_store.restore_secrets(
            ignore_errors=ignore_errors, delete_secrets=delete_secrets
        )

    # --------------------------- Code repositories ---------------------------

    @staticmethod
    def _validate_code_repository_config(
        source: Source, config: Dict[str, Any]
    ) -> None:
        """Validate a code repository config.

        Args:
            source: The code repository source.
            config: The code repository config.

        Raises:
            RuntimeError: If the provided config is invalid.
        """
        from zenml.code_repositories import BaseCodeRepository

        code_repo_class: Type[BaseCodeRepository] = (
            source_utils.load_and_validate_class(
                source=source, expected_class=BaseCodeRepository
            )
        )
        try:
            code_repo_class.validate_config(config)
        except Exception as e:
            raise RuntimeError(
                "Failed to validate code repository config."
            ) from e

    def create_code_repository(
        self,
        name: str,
        config: Dict[str, Any],
        source: Source,
        description: Optional[str] = None,
        logo_url: Optional[str] = None,
    ) -> CodeRepositoryResponse:
        """Create a new code repository.

        Args:
            name: Name of the code repository.
            config: The configuration for the code repository.
            source: The code repository implementation source.
            description: The code repository description.
            logo_url: URL of a logo (png, jpg or svg) for the code repository.

        Returns:
            The created code repository.
        """
        self._validate_code_repository_config(source=source, config=config)
        repo_request = CodeRepositoryRequest(
            project=self.active_project.id,
            name=name,
            config=config,
            source=source,
            description=description,
            logo_url=logo_url,
        )
        return self.zen_store.create_code_repository(
            code_repository=repo_request
        )

    def get_code_repository(
        self,
        name_id_or_prefix: Union[str, UUID],
        allow_name_prefix_match: bool = True,
        project: Optional[Union[str, UUID]] = None,
        hydrate: bool = True,
    ) -> CodeRepositoryResponse:
        """Get a code repository by name, id or prefix.

        Args:
            name_id_or_prefix: The name, ID or ID prefix of the code repository.
            allow_name_prefix_match: If True, allow matching by name prefix.
            project: The project name/ID to filter by.
            hydrate: Flag deciding whether to hydrate the output model(s)
                by including metadata fields in the response.

        Returns:
            The code repository.
        """
        return self._get_entity_by_id_or_name_or_prefix(
            get_method=self.zen_store.get_code_repository,
            list_method=self.list_code_repositories,
            name_id_or_prefix=name_id_or_prefix,
            allow_name_prefix_match=allow_name_prefix_match,
            hydrate=hydrate,
            project=project,
        )

    def list_code_repositories(
        self,
        sort_by: str = "created",
        page: int = PAGINATION_STARTING_PAGE,
        size: int = PAGE_SIZE_DEFAULT,
        logical_operator: LogicalOperators = LogicalOperators.AND,
        id: Optional[Union[UUID, str]] = None,
        created: Optional[Union[datetime, str]] = None,
        updated: Optional[Union[datetime, str]] = None,
        name: Optional[str] = None,
        project: Optional[Union[str, UUID]] = None,
        user: Optional[Union[UUID, str]] = None,
        hydrate: bool = False,
    ) -> Page[CodeRepositoryResponse]:
        """List all code repositories.

        Args:
            sort_by: The column to sort by.
            page: The page of items.
            size: The maximum size of all pages.
            logical_operator: Which logical operator to use [and, or].
            id: Use the id of the code repository to filter by.
            created: Use to filter by time of creation.
            updated: Use the last updated date for filtering.
            name: The name of the code repository to filter by.
            project: The project name/ID to filter by.
            user: Filter by user name/ID.
            hydrate: Flag deciding whether to hydrate the output model(s)
                by including metadata fields in the response.

        Returns:
            A page of code repositories matching the filter description.
        """
        filter_model = CodeRepositoryFilter(
            sort_by=sort_by,
            page=page,
            size=size,
            logical_operator=logical_operator,
            id=id,
            created=created,
            updated=updated,
            name=name,
            project=project or self.active_project.id,
            user=user,
        )
        return self.zen_store.list_code_repositories(
            filter_model=filter_model,
            hydrate=hydrate,
        )

    def update_code_repository(
        self,
        name_id_or_prefix: Union[UUID, str],
        name: Optional[str] = None,
        description: Optional[str] = None,
        logo_url: Optional[str] = None,
        config: Optional[Dict[str, Any]] = None,
        project: Optional[Union[str, UUID]] = None,
    ) -> CodeRepositoryResponse:
        """Update a code repository.

        Args:
            name_id_or_prefix: Name, ID or prefix of the code repository to
                update.
            name: New name of the code repository.
            description: New description of the code repository.
            logo_url: New logo URL of the code repository.
            config: New configuration options for the code repository. Will
                be used to update the existing configuration values. To remove
                values from the existing configuration, set the value for that
                key to `None`.
            project: The project name/ID to filter by.

        Returns:
            The updated code repository.
        """
        repo = self.get_code_repository(
            name_id_or_prefix=name_id_or_prefix,
            allow_name_prefix_match=False,
            project=project,
        )
        update = CodeRepositoryUpdate(
            name=name, description=description, logo_url=logo_url
        )
        if config is not None:
            combined_config = repo.config
            combined_config.update(config)
            combined_config = {
                k: v for k, v in combined_config.items() if v is not None
            }

            self._validate_code_repository_config(
                source=repo.source, config=combined_config
            )
            update.config = combined_config

        return self.zen_store.update_code_repository(
            code_repository_id=repo.id, update=update
        )

    def delete_code_repository(
        self,
        name_id_or_prefix: Union[str, UUID],
        project: Optional[Union[str, UUID]] = None,
    ) -> None:
        """Delete a code repository.

        Args:
            name_id_or_prefix: The name, ID or prefix of the code repository.
            project: The project name/ID to filter by.
        """
        repo = self.get_code_repository(
            name_id_or_prefix=name_id_or_prefix,
            allow_name_prefix_match=False,
            project=project,
        )
        self.zen_store.delete_code_repository(code_repository_id=repo.id)

    # --------------------------- Service Connectors ---------------------------

    def create_service_connector(
        self,
        name: str,
        connector_type: str,
        resource_type: Optional[str] = None,
        auth_method: Optional[str] = None,
        configuration: Optional[Dict[str, str]] = None,
        resource_id: Optional[str] = None,
        description: str = "",
        expiration_seconds: Optional[int] = None,
        expires_at: Optional[datetime] = None,
        expires_skew_tolerance: Optional[int] = None,
        labels: Optional[Dict[str, str]] = None,
        auto_configure: bool = False,
        verify: bool = True,
        list_resources: bool = True,
        register: bool = True,
    ) -> Tuple[
        Optional[
            Union[
                ServiceConnectorResponse,
                ServiceConnectorRequest,
            ]
        ],
        Optional[ServiceConnectorResourcesModel],
    ]:
        """Create, validate and/or register a service connector.

        Args:
            name: The name of the service connector.
            connector_type: The service connector type.
            auth_method: The authentication method of the service connector.
                May be omitted if auto-configuration is used.
            resource_type: The resource type for the service connector.
            configuration: The configuration of the service connector.
            resource_id: The resource id of the service connector.
            description: The description of the service connector.
            expiration_seconds: The expiration time of the service connector.
            expires_at: The expiration time of the service connector.
            expires_skew_tolerance: The allowed expiration skew for the service
                connector credentials.
            labels: The labels of the service connector.
            auto_configure: Whether to automatically configure the service
                connector from the local environment.
            verify: Whether to verify that the service connector configuration
                and credentials can be used to gain access to the resource.
            list_resources: Whether to also list the resources that the service
                connector can give access to (if verify is True).
            register: Whether to register the service connector or not.

        Returns:
            The model of the registered service connector and the resources
            that the service connector can give access to (if verify is True).

        Raises:
            ValueError: If the arguments are invalid.
            KeyError: If the service connector type is not found.
            NotImplementedError: If auto-configuration is not supported or
                not implemented for the service connector type.
            AuthorizationException: If the connector verification failed due
                to authorization issues.
        """
        from zenml.service_connectors.service_connector_registry import (
            service_connector_registry,
        )

        connector_instance: Optional[ServiceConnector] = None
        connector_resources: Optional[ServiceConnectorResourcesModel] = None

        # Get the service connector type class
        try:
            connector = self.zen_store.get_service_connector_type(
                connector_type=connector_type,
            )
        except KeyError:
            raise KeyError(
                f"Service connector type {connector_type} not found."
                "Please check that you have installed all required "
                "Python packages and ZenML integrations and try again."
            )

        if not resource_type and len(connector.resource_types) == 1:
            resource_type = connector.resource_types[0].resource_type

        # If auto_configure is set, we will try to automatically configure the
        # service connector from the local environment
        if auto_configure:
            if not connector.supports_auto_configuration:
                raise NotImplementedError(
                    f"The {connector.name} service connector type "
                    "does not support auto-configuration."
                )
            if not connector.local:
                raise NotImplementedError(
                    f"The {connector.name} service connector type "
                    "implementation is not available locally. Please "
                    "check that you have installed all required Python "
                    "packages and ZenML integrations and try again, or "
                    "skip auto-configuration."
                )

            assert connector.connector_class is not None

            connector_instance = connector.connector_class.auto_configure(
                resource_type=resource_type,
                auth_method=auth_method,
                resource_id=resource_id,
            )
            assert connector_instance is not None
            connector_request = connector_instance.to_model(
                name=name,
                description=description or "",
                labels=labels,
            )

            if verify:
                # Prefer to verify the connector config server-side if the
                # implementation if available there, because it ensures
                # that the connector can be shared with other users or used
                # from other machines and because some auth methods rely on the
                # server-side authentication environment
                if connector.remote:
                    connector_resources = (
                        self.zen_store.verify_service_connector_config(
                            connector_request,
                            list_resources=list_resources,
                        )
                    )
                else:
                    connector_resources = connector_instance.verify(
                        list_resources=list_resources,
                    )

                if connector_resources.error:
                    # Raise an exception if the connector verification failed
                    raise AuthorizationException(connector_resources.error)

        else:
            if not auth_method:
                if len(connector.auth_methods) == 1:
                    auth_method = connector.auth_methods[0].auth_method
                else:
                    raise ValueError(
                        f"Multiple authentication methods are available for "
                        f"the {connector.name} service connector type. Please "
                        f"specify one of the following: "
                        f"{list(connector.auth_method_dict.keys())}."
                    )

            connector_request = ServiceConnectorRequest(
                name=name,
                connector_type=connector_type,
                description=description,
                auth_method=auth_method,
                expiration_seconds=expiration_seconds,
                expires_at=expires_at,
                expires_skew_tolerance=expires_skew_tolerance,
                labels=labels or {},
            )
            # Validate and configure the resources
            connector_request.validate_and_configure_resources(
                connector_type=connector,
                resource_types=resource_type,
                resource_id=resource_id,
                configuration=configuration,
            )
            if verify:
                # Prefer to verify the connector config server-side if the
                # implementation if available there, because it ensures
                # that the connector can be shared with other users or used
                # from other machines and because some auth methods rely on the
                # server-side authentication environment
                if connector.remote:
                    connector_resources = (
                        self.zen_store.verify_service_connector_config(
                            connector_request,
                            list_resources=list_resources,
                        )
                    )
                else:
                    connector_instance = (
                        service_connector_registry.instantiate_connector(
                            model=connector_request
                        )
                    )
                    connector_resources = connector_instance.verify(
                        list_resources=list_resources,
                    )

                if connector_resources.error:
                    # Raise an exception if the connector verification failed
                    raise AuthorizationException(connector_resources.error)

                # For resource types that don't support multi-instances, it's
                # better to save the default resource ID in the connector, if
                # available. Otherwise, we'll need to instantiate the connector
                # again to get the default resource ID.
                connector_request.resource_id = (
                    connector_request.resource_id
                    or connector_resources.get_default_resource_id()
                )

        if not register:
            return connector_request, connector_resources

        # Register the new model
        connector_response = self.zen_store.create_service_connector(
            service_connector=connector_request
        )

        if connector_resources:
            connector_resources.id = connector_response.id
            connector_resources.name = connector_response.name
            connector_resources.connector_type = (
                connector_response.connector_type
            )

        return connector_response, connector_resources

    def get_service_connector(
        self,
        name_id_or_prefix: Union[str, UUID],
        allow_name_prefix_match: bool = True,
        hydrate: bool = True,
        expand_secrets: bool = False,
    ) -> ServiceConnectorResponse:
        """Fetches a registered service connector.

        Args:
            name_id_or_prefix: The id of the service connector to fetch.
            allow_name_prefix_match: If True, allow matching by name prefix.
            hydrate: Flag deciding whether to hydrate the output model(s)
                by including metadata fields in the response.
            expand_secrets: If True, expand the secrets for the service
                connector.

        Returns:
            The registered service connector.
        """
        connector = self._get_entity_by_id_or_name_or_prefix(
            get_method=self.zen_store.get_service_connector,
            list_method=self.list_service_connectors,
            name_id_or_prefix=name_id_or_prefix,
            allow_name_prefix_match=allow_name_prefix_match,
            hydrate=hydrate,
            expand_secrets=expand_secrets,
        )

        return connector

    def list_service_connectors(
        self,
        sort_by: str = "created",
        page: int = PAGINATION_STARTING_PAGE,
        size: int = PAGE_SIZE_DEFAULT,
        logical_operator: LogicalOperators = LogicalOperators.AND,
        id: Optional[Union[UUID, str]] = None,
        created: Optional[datetime] = None,
        updated: Optional[datetime] = None,
        name: Optional[str] = None,
        connector_type: Optional[str] = None,
        auth_method: Optional[str] = None,
        resource_type: Optional[str] = None,
        resource_id: Optional[str] = None,
        user: Optional[Union[UUID, str]] = None,
        labels: Optional[Dict[str, Optional[str]]] = None,
        hydrate: bool = False,
        expand_secrets: bool = False,
    ) -> Page[ServiceConnectorResponse]:
        """Lists all registered service connectors.

        Args:
            sort_by: The column to sort by
            page: The page of items
            size: The maximum size of all pages
            logical_operator: Which logical operator to use [and, or]
            id: The id of the service connector to filter by.
            created: Filter service connectors by time of creation
            updated: Use the last updated date for filtering
            connector_type: Use the service connector type for filtering
            auth_method: Use the service connector auth method for filtering
            resource_type: Filter service connectors by the resource type that
                they can give access to.
            resource_id: Filter service connectors by the resource id that
                they can give access to.
            user: Filter by user name/ID.
            name: The name of the service connector to filter by.
            labels: The labels of the service connector to filter by.
            hydrate: Flag deciding whether to hydrate the output model(s)
                by including metadata fields in the response.
            expand_secrets: If True, expand the secrets for the service
                connectors.

        Returns:
            A page of service connectors.
        """
        connector_filter_model = ServiceConnectorFilter(
            page=page,
            size=size,
            sort_by=sort_by,
            logical_operator=logical_operator,
            user=user,
            name=name,
            connector_type=connector_type,
            auth_method=auth_method,
            resource_type=resource_type,
            resource_id=resource_id,
            id=id,
            created=created,
            updated=updated,
            labels=labels,
        )
        return self.zen_store.list_service_connectors(
            filter_model=connector_filter_model,
            hydrate=hydrate,
            expand_secrets=expand_secrets,
        )

    def update_service_connector(
        self,
        name_id_or_prefix: Union[UUID, str],
        name: Optional[str] = None,
        auth_method: Optional[str] = None,
        resource_type: Optional[str] = None,
        configuration: Optional[Dict[str, str]] = None,
        resource_id: Optional[str] = None,
        description: Optional[str] = None,
        expires_at: Optional[datetime] = None,
        expires_skew_tolerance: Optional[int] = None,
        expiration_seconds: Optional[int] = None,
        labels: Optional[Dict[str, Optional[str]]] = None,
        verify: bool = True,
        list_resources: bool = True,
        update: bool = True,
    ) -> Tuple[
        Optional[
            Union[
                ServiceConnectorResponse,
                ServiceConnectorUpdate,
            ]
        ],
        Optional[ServiceConnectorResourcesModel],
    ]:
        """Validate and/or register an updated service connector.

        If the `resource_type`, `resource_id` and `expiration_seconds`
        parameters are set to their "empty" values (empty string for resource
        type and resource ID, 0 for expiration seconds), the existing values
        will be removed from the service connector. Setting them to None or
        omitting them will not affect the existing values.

        If supplied, the `configuration` parameter is a full replacement of the
        existing configuration rather than a partial update.

        Labels can be updated or removed by setting the label value to None.

        Args:
            name_id_or_prefix: The name, id or prefix of the service connector
                to update.
            name: The new name of the service connector.
            auth_method: The new authentication method of the service connector.
            resource_type: The new resource type for the service connector.
                If set to the empty string, the existing resource type will be
                removed.
            configuration: The new configuration of the service connector. If
                set, this needs to be a full replacement of the existing
                configuration rather than a partial update.
            resource_id: The new resource id of the service connector.
                If set to the empty string, the existing resource ID will be
                removed.
            description: The description of the service connector.
            expires_at: The new UTC expiration time of the service connector.
            expires_skew_tolerance: The allowed expiration skew for the service
                connector credentials.
            expiration_seconds: The expiration time of the service connector.
                If set to 0, the existing expiration time will be removed.
            labels: The service connector to update or remove. If a label value
                is set to None, the label will be removed.
            verify: Whether to verify that the service connector configuration
                and credentials can be used to gain access to the resource.
            list_resources: Whether to also list the resources that the service
                connector can give access to (if verify is True).
            update: Whether to update the service connector or not.

        Returns:
            The model of the registered service connector and the resources
            that the service connector can give access to (if verify is True).

        Raises:
            AuthorizationException: If the service connector verification
                fails due to invalid credentials or insufficient permissions.
        """
        from zenml.service_connectors.service_connector_registry import (
            service_connector_registry,
        )

        connector_model = self.get_service_connector(
            name_id_or_prefix,
            allow_name_prefix_match=False,
            # We need the existing secrets only if a new configuration is not
            # provided.
            expand_secrets=configuration is None,
        )

        connector_instance: Optional[ServiceConnector] = None
        connector_resources: Optional[ServiceConnectorResourcesModel] = None

        if isinstance(connector_model.connector_type, str):
            connector = self.get_service_connector_type(
                connector_model.connector_type
            )
        else:
            connector = connector_model.connector_type

        resource_types: Optional[Union[str, List[str]]] = None
        if resource_type == "":
            resource_types = None
        elif resource_type is None:
            resource_types = connector_model.resource_types
        else:
            resource_types = resource_type

        if not resource_type and len(connector.resource_types) == 1:
            resource_types = connector.resource_types[0].resource_type

        if resource_id == "":
            resource_id = None
        elif resource_id is None:
            resource_id = connector_model.resource_id

        if expiration_seconds == 0:
            expiration_seconds = None
        elif expiration_seconds is None:
            expiration_seconds = connector_model.expiration_seconds

        connector_update = ServiceConnectorUpdate(
            name=name or connector_model.name,
            connector_type=connector.connector_type,
            description=description or connector_model.description,
            auth_method=auth_method or connector_model.auth_method,
            expires_at=expires_at,
            expires_skew_tolerance=expires_skew_tolerance,
            expiration_seconds=expiration_seconds,
        )

        # Validate and configure the resources
        connector_update.validate_and_configure_resources(
            connector_type=connector,
            resource_types=resource_types,
            resource_id=resource_id,
            # The supplied configuration is a drop-in replacement for the
            # existing configuration
            configuration=configuration
            if configuration is not None
            else connector_model.configuration,
        )

        # Add the labels
        if labels is not None:
            # Apply the new label values, but don't keep any labels that
            # have been set to None in the update
            connector_update.labels = {
                **{
                    label: value
                    for label, value in connector_model.labels.items()
                    if label not in labels
                },
                **{
                    label: value
                    for label, value in labels.items()
                    if value is not None
                },
            }
        else:
            connector_update.labels = connector_model.labels

        if verify:
            # Prefer to verify the connector config server-side if the
            # implementation, if available there, because it ensures
            # that the connector can be shared with other users or used
            # from other machines and because some auth methods rely on the
            # server-side authentication environment

            # Convert the update model to a request model for validation
            connector_request_dict = connector_update.model_dump()
            connector_request = ServiceConnectorRequest.model_validate(
                connector_request_dict
            )

            if connector.remote:
                connector_resources = (
                    self.zen_store.verify_service_connector_config(
                        service_connector=connector_request,
                        list_resources=list_resources,
                    )
                )
            else:
                connector_instance = (
                    service_connector_registry.instantiate_connector(
                        model=connector_request,
                    )
                )
                connector_resources = connector_instance.verify(
                    list_resources=list_resources
                )

            if connector_resources.error:
                raise AuthorizationException(connector_resources.error)

            # For resource types that don't support multi-instances, it's
            # better to save the default resource ID in the connector, if
            # available. Otherwise, we'll need to instantiate the connector
            # again to get the default resource ID.
            connector_update.resource_id = (
                connector_update.resource_id
                or connector_resources.get_default_resource_id()
            )

        if not update:
            return connector_update, connector_resources

        # Update the model
        connector_response = self.zen_store.update_service_connector(
            service_connector_id=connector_model.id,
            update=connector_update,
        )

        if connector_resources:
            connector_resources.id = connector_response.id
            connector_resources.name = connector_response.name
            connector_resources.connector_type = (
                connector_response.connector_type
            )

        return connector_response, connector_resources

    def delete_service_connector(
        self,
        name_id_or_prefix: Union[str, UUID],
    ) -> None:
        """Deletes a registered service connector.

        Args:
            name_id_or_prefix: The ID or name of the service connector to delete.
        """
        service_connector = self.get_service_connector(
            name_id_or_prefix=name_id_or_prefix,
            allow_name_prefix_match=False,
        )

        self.zen_store.delete_service_connector(
            service_connector_id=service_connector.id
        )
        logger.info(
            "Removed service connector (type: %s) with name '%s'.",
            service_connector.type,
            service_connector.name,
        )

    def verify_service_connector(
        self,
        name_id_or_prefix: Union[UUID, str],
        resource_type: Optional[str] = None,
        resource_id: Optional[str] = None,
        list_resources: bool = True,
    ) -> "ServiceConnectorResourcesModel":
        """Verifies if a service connector has access to one or more resources.

        Args:
            name_id_or_prefix: The name, id or prefix of the service connector
                to verify.
            resource_type: The type of the resource for which to verify access.
                If not provided, the resource type from the service connector
                configuration will be used.
            resource_id: The ID of the resource for which to verify access. If
                not provided, the resource ID from the service connector
                configuration will be used.
            list_resources: Whether to list the resources that the service
                connector has access to.

        Returns:
            The list of resources that the service connector has access to,
            scoped to the supplied resource type and ID, if provided.

        Raises:
            AuthorizationException: If the service connector does not have
                access to the resources.
        """
        from zenml.service_connectors.service_connector_registry import (
            service_connector_registry,
        )

        # Get the service connector model
        service_connector = self.get_service_connector(
            name_id_or_prefix=name_id_or_prefix,
            allow_name_prefix_match=False,
        )

        connector_type = self.get_service_connector_type(
            service_connector.type
        )

        # Prefer to verify the connector config server-side if the
        # implementation if available there, because it ensures
        # that the connector can be shared with other users or used
        # from other machines and because some auth methods rely on the
        # server-side authentication environment
        if connector_type.remote:
            connector_resources = self.zen_store.verify_service_connector(
                service_connector_id=service_connector.id,
                resource_type=resource_type,
                resource_id=resource_id,
                list_resources=list_resources,
            )
        else:
            # Get the service connector model, with full secrets
            service_connector = self.get_service_connector(
                name_id_or_prefix=name_id_or_prefix,
                allow_name_prefix_match=False,
                expand_secrets=True,
            )
            connector_instance = (
                service_connector_registry.instantiate_connector(
                    model=service_connector
                )
            )
            connector_resources = connector_instance.verify(
                resource_type=resource_type,
                resource_id=resource_id,
                list_resources=list_resources,
            )

        if connector_resources.error:
            raise AuthorizationException(connector_resources.error)

        return connector_resources

    def login_service_connector(
        self,
        name_id_or_prefix: Union[UUID, str],
        resource_type: Optional[str] = None,
        resource_id: Optional[str] = None,
        **kwargs: Any,
    ) -> "ServiceConnector":
        """Use a service connector to authenticate a local client/SDK.

        Args:
            name_id_or_prefix: The name, id or prefix of the service connector
                to use.
            resource_type: The type of the resource to connect to. If not
                provided, the resource type from the service connector
                configuration will be used.
            resource_id: The ID of a particular resource instance to configure
                the local client to connect to. If the connector instance is
                already configured with a resource ID that is not the same or
                equivalent to the one requested, a `ValueError` exception is
                raised. May be omitted for connectors and resource types that do
                not support multiple resource instances.
            kwargs: Additional implementation specific keyword arguments to use
                to configure the client.

        Returns:
            The service connector client instance that was used to configure the
            local client.
        """
        connector_client = self.get_service_connector_client(
            name_id_or_prefix=name_id_or_prefix,
            resource_type=resource_type,
            resource_id=resource_id,
            verify=False,
        )

        connector_client.configure_local_client(
            **kwargs,
        )

        return connector_client

    def get_service_connector_client(
        self,
        name_id_or_prefix: Union[UUID, str],
        resource_type: Optional[str] = None,
        resource_id: Optional[str] = None,
        verify: bool = False,
    ) -> "ServiceConnector":
        """Get the client side of a service connector instance to use with a local client.

        Args:
            name_id_or_prefix: The name, id or prefix of the service connector
                to use.
            resource_type: The type of the resource to connect to. If not
                provided, the resource type from the service connector
                configuration will be used.
            resource_id: The ID of a particular resource instance to configure
                the local client to connect to. If the connector instance is
                already configured with a resource ID that is not the same or
                equivalent to the one requested, a `ValueError` exception is
                raised. May be omitted for connectors and resource types that do
                not support multiple resource instances.
            verify: Whether to verify that the service connector configuration
                and credentials can be used to gain access to the resource.

        Returns:
            The client side of the indicated service connector instance that can
            be used to connect to the resource locally.
        """
        from zenml.service_connectors.service_connector_registry import (
            service_connector_registry,
        )

        # Get the service connector model
        service_connector = self.get_service_connector(
            name_id_or_prefix=name_id_or_prefix,
            allow_name_prefix_match=False,
        )

        connector_type = self.get_service_connector_type(
            service_connector.type
        )

        # Prefer to fetch the connector client from the server if the
        # implementation if available there, because some auth methods rely on
        # the server-side authentication environment
        if connector_type.remote:
            connector_client_model = (
                self.zen_store.get_service_connector_client(
                    service_connector_id=service_connector.id,
                    resource_type=resource_type,
                    resource_id=resource_id,
                )
            )

            connector_client = (
                service_connector_registry.instantiate_connector(
                    model=connector_client_model
                )
            )

            if verify:
                # Verify the connector client on the local machine, because the
                # server-side implementation may not be able to do so
                connector_client.verify()
        else:
            # Get the service connector model, with full secrets
            service_connector = self.get_service_connector(
                name_id_or_prefix=name_id_or_prefix,
                allow_name_prefix_match=False,
                expand_secrets=True,
            )
            connector_instance = (
                service_connector_registry.instantiate_connector(
                    model=service_connector
                )
            )

            # Fetch the connector client
            connector_client = connector_instance.get_connector_client(
                resource_type=resource_type,
                resource_id=resource_id,
            )

        return connector_client

    def list_service_connector_resources(
        self,
        connector_type: Optional[str] = None,
        resource_type: Optional[str] = None,
        resource_id: Optional[str] = None,
    ) -> List[ServiceConnectorResourcesModel]:
        """List resources that can be accessed by service connectors.

        Args:
            connector_type: The type of service connector to filter by.
            resource_type: The type of resource to filter by.
            resource_id: The ID of a particular resource instance to filter by.

        Returns:
            The matching list of resources that available service
            connectors have access to.
        """
        return self.zen_store.list_service_connector_resources(
            ServiceConnectorFilter(
                connector_type=connector_type,
                resource_type=resource_type,
                resource_id=resource_id,
            )
        )

    def list_service_connector_types(
        self,
        connector_type: Optional[str] = None,
        resource_type: Optional[str] = None,
        auth_method: Optional[str] = None,
    ) -> List[ServiceConnectorTypeModel]:
        """Get a list of service connector types.

        Args:
            connector_type: Filter by connector type.
            resource_type: Filter by resource type.
            auth_method: Filter by authentication method.

        Returns:
            List of service connector types.
        """
        return self.zen_store.list_service_connector_types(
            connector_type=connector_type,
            resource_type=resource_type,
            auth_method=auth_method,
        )

    def get_service_connector_type(
        self,
        connector_type: str,
    ) -> ServiceConnectorTypeModel:
        """Returns the requested service connector type.

        Args:
            connector_type: the service connector type identifier.

        Returns:
            The requested service connector type.
        """
        return self.zen_store.get_service_connector_type(
            connector_type=connector_type,
        )

    #########
    # Model
    #########

    def create_model(
        self,
        name: str,
        license: Optional[str] = None,
        description: Optional[str] = None,
        audience: Optional[str] = None,
        use_cases: Optional[str] = None,
        limitations: Optional[str] = None,
        trade_offs: Optional[str] = None,
        ethics: Optional[str] = None,
        tags: Optional[List[str]] = None,
        save_models_to_registry: bool = True,
    ) -> ModelResponse:
        """Creates a new model in Model Control Plane.

        Args:
            name: The name of the model.
            license: The license under which the model is created.
            description: The description of the model.
            audience: The target audience of the model.
            use_cases: The use cases of the model.
            limitations: The known limitations of the model.
            trade_offs: The tradeoffs of the model.
            ethics: The ethical implications of the model.
            tags: Tags associated with the model.
            save_models_to_registry: Whether to save the model to the
                registry.

        Returns:
            The newly created model.
        """
        return self.zen_store.create_model(
            model=ModelRequest(
                name=name,
                license=license,
                description=description,
                audience=audience,
                use_cases=use_cases,
                limitations=limitations,
                trade_offs=trade_offs,
                ethics=ethics,
                tags=tags,
                project=self.active_project.id,
                save_models_to_registry=save_models_to_registry,
            )
        )

    def delete_model(
        self,
        model_name_or_id: Union[str, UUID],
        project: Optional[Union[str, UUID]] = None,
    ) -> None:
        """Deletes a model from Model Control Plane.

        Args:
            model_name_or_id: name or id of the model to be deleted.
            project: The project name/ID to filter by.
        """
        model = self.get_model(
            model_name_or_id=model_name_or_id, project=project
        )
        self.zen_store.delete_model(model_id=model.id)

    def update_model(
        self,
        model_name_or_id: Union[str, UUID],
        name: Optional[str] = None,
        license: Optional[str] = None,
        description: Optional[str] = None,
        audience: Optional[str] = None,
        use_cases: Optional[str] = None,
        limitations: Optional[str] = None,
        trade_offs: Optional[str] = None,
        ethics: Optional[str] = None,
        add_tags: Optional[List[str]] = None,
        remove_tags: Optional[List[str]] = None,
        save_models_to_registry: Optional[bool] = None,
        project: Optional[Union[str, UUID]] = None,
    ) -> ModelResponse:
        """Updates an existing model in Model Control Plane.

        Args:
            model_name_or_id: name or id of the model to be deleted.
            name: The name of the model.
            license: The license under which the model is created.
            description: The description of the model.
            audience: The target audience of the model.
            use_cases: The use cases of the model.
            limitations: The known limitations of the model.
            trade_offs: The tradeoffs of the model.
            ethics: The ethical implications of the model.
            add_tags: Tags to add to the model.
            remove_tags: Tags to remove from to the model.
            save_models_to_registry: Whether to save the model to the
                registry.
            project: The project name/ID to filter by.

        Returns:
            The updated model.
        """
        model = self.get_model(
            model_name_or_id=model_name_or_id, project=project
        )
        return self.zen_store.update_model(
            model_id=model.id,
            model_update=ModelUpdate(
                name=name,
                license=license,
                description=description,
                audience=audience,
                use_cases=use_cases,
                limitations=limitations,
                trade_offs=trade_offs,
                ethics=ethics,
                add_tags=add_tags,
                remove_tags=remove_tags,
                save_models_to_registry=save_models_to_registry,
            ),
        )

    def get_model(
        self,
        model_name_or_id: Union[str, UUID],
        project: Optional[Union[str, UUID]] = None,
        hydrate: bool = True,
        bypass_lazy_loader: bool = False,
    ) -> ModelResponse:
        """Get an existing model from Model Control Plane.

        Args:
            model_name_or_id: name or id of the model to be retrieved.
            project: The project name/ID to filter by.
            hydrate: Flag deciding whether to hydrate the output model(s)
                by including metadata fields in the response.
            bypass_lazy_loader: Whether to bypass the lazy loader.

        Returns:
            The model of interest.
        """
        if not bypass_lazy_loader:
            if cll := client_lazy_loader(
                "get_model",
                model_name_or_id=model_name_or_id,
                hydrate=hydrate,
                project=project,
            ):
                return cll  # type: ignore[return-value]

        return self._get_entity_by_id_or_name_or_prefix(
            get_method=self.zen_store.get_model,
            list_method=self.list_models,
            name_id_or_prefix=model_name_or_id,
            project=project,
            hydrate=hydrate,
        )

    def list_models(
        self,
        sort_by: str = "created",
        page: int = PAGINATION_STARTING_PAGE,
        size: int = PAGE_SIZE_DEFAULT,
        logical_operator: LogicalOperators = LogicalOperators.AND,
        created: Optional[Union[datetime, str]] = None,
        updated: Optional[Union[datetime, str]] = None,
        name: Optional[str] = None,
        id: Optional[Union[UUID, str]] = None,
        user: Optional[Union[UUID, str]] = None,
        project: Optional[Union[str, UUID]] = None,
        hydrate: bool = False,
        tag: Optional[str] = None,
        tags: Optional[List[str]] = None,
    ) -> Page[ModelResponse]:
        """Get models by filter from Model Control Plane.

        Args:
            sort_by: The column to sort by
            page: The page of items
            size: The maximum size of all pages
            logical_operator: Which logical operator to use [and, or]
            created: Use to filter by time of creation
            updated: Use the last updated date for filtering
            name: The name of the model to filter by.
            id: The id of the model to filter by.
            user: Filter by user name/ID.
            project: The project name/ID to filter by.
            hydrate: Flag deciding whether to hydrate the output model(s)
                by including metadata fields in the response.
            tag: The tag of the model to filter by.
            tags: Tags to filter by.

        Returns:
            A page object with all models.
        """
        filter = ModelFilter(
            name=name,
            id=id,
            sort_by=sort_by,
            page=page,
            size=size,
            logical_operator=logical_operator,
            created=created,
            updated=updated,
            tag=tag,
            tags=tags,
            user=user,
            project=project or self.active_project.id,
        )

        return self.zen_store.list_models(
            model_filter_model=filter, hydrate=hydrate
        )

    #################
    # Model Versions
    #################

    def create_model_version(
        self,
        model_name_or_id: Union[str, UUID],
        name: Optional[str] = None,
        description: Optional[str] = None,
        tags: Optional[List[str]] = None,
        project: Optional[Union[str, UUID]] = None,
    ) -> ModelVersionResponse:
        """Creates a new model version in Model Control Plane.

        Args:
            model_name_or_id: the name or id of the model to create model
                version in.
            name: the name of the Model Version to be created.
            description: the description of the Model Version to be created.
            tags: Tags associated with the model.
            project: The project name/ID to filter by.

        Returns:
            The newly created model version.
        """
        model = self.get_model(
            model_name_or_id=model_name_or_id, project=project
        )
        return self.zen_store.create_model_version(
            model_version=ModelVersionRequest(
                name=name,
                description=description,
                project=model.project_id,
                model=model.id,
                tags=tags,
            )
        )

    def delete_model_version(
        self,
        model_version_id: UUID,
    ) -> None:
        """Deletes a model version from Model Control Plane.

        Args:
            model_version_id: Id of the model version to be deleted.
        """
        self.zen_store.delete_model_version(
            model_version_id=model_version_id,
        )

    def get_model_version(
        self,
        model_name_or_id: Optional[Union[str, UUID]] = None,
        model_version_name_or_number_or_id: Optional[
            Union[str, int, ModelStages, UUID]
        ] = None,
        project: Optional[Union[str, UUID]] = None,
        hydrate: bool = True,
    ) -> ModelVersionResponse:
        """Get an existing model version from Model Control Plane.

        Args:
            model_name_or_id: name or id of the model containing the model
                version.
            model_version_name_or_number_or_id: name, id, stage or number of
                the model version to be retrieved. If skipped - latest version
                is retrieved.
            project: The project name/ID to filter by.
            hydrate: Flag deciding whether to hydrate the output model(s)
                by including metadata fields in the response.

        Returns:
            The model version of interest.

        Raises:
            RuntimeError: In case method inputs don't adhere to restrictions.
            KeyError: In case no model version with the identifiers exists.
            ValueError: In case retrieval is attempted using non UUID model version
                identifier and no model identifier provided.
        """
        if (
            not is_valid_uuid(model_version_name_or_number_or_id)
            and model_name_or_id is None
        ):
            raise ValueError(
                "No model identifier provided and model version identifier "
                f"`{model_version_name_or_number_or_id}` is not a valid UUID."
            )
        if cll := client_lazy_loader(
            "get_model_version",
            model_name_or_id=model_name_or_id,
            model_version_name_or_number_or_id=model_version_name_or_number_or_id,
            project=project,
            hydrate=hydrate,
        ):
            return cll  # type: ignore[return-value]

        if model_version_name_or_number_or_id is None:
            model_version_name_or_number_or_id = ModelStages.LATEST

        if is_valid_uuid(model_version_name_or_number_or_id):
            assert not isinstance(model_version_name_or_number_or_id, int)
            model_version_id = (
                UUID(model_version_name_or_number_or_id)
                if isinstance(model_version_name_or_number_or_id, str)
                else model_version_name_or_number_or_id
            )
            return self.zen_store.get_model_version(
                model_version_id=model_version_id,
                hydrate=hydrate,
            )
        elif isinstance(model_version_name_or_number_or_id, int):
            model_versions = self.zen_store.list_model_versions(
                model_version_filter_model=ModelVersionFilter(
                    model=model_name_or_id,
                    number=model_version_name_or_number_or_id,
                    project=project or self.active_project.id,
                ),
                hydrate=hydrate,
            ).items
        elif isinstance(model_version_name_or_number_or_id, str):
            if model_version_name_or_number_or_id == ModelStages.LATEST:
                model_versions = self.zen_store.list_model_versions(
                    model_version_filter_model=ModelVersionFilter(
                        model=model_name_or_id,
                        sort_by=f"{SorterOps.DESCENDING}:number",
                        project=project or self.active_project.id,
                    ),
                    hydrate=hydrate,
                ).items

                if len(model_versions) > 0:
                    model_versions = [model_versions[0]]
                else:
                    model_versions = []
            elif model_version_name_or_number_or_id in ModelStages.values():
                model_versions = self.zen_store.list_model_versions(
                    model_version_filter_model=ModelVersionFilter(
                        model=model_name_or_id,
                        stage=model_version_name_or_number_or_id,
                        project=project or self.active_project.id,
                    ),
                    hydrate=hydrate,
                ).items
            else:
                model_versions = self.zen_store.list_model_versions(
                    model_version_filter_model=ModelVersionFilter(
                        model=model_name_or_id,
                        name=model_version_name_or_number_or_id,
                        project=project or self.active_project.id,
                    ),
                    hydrate=hydrate,
                ).items
        else:
            raise RuntimeError(
                f"The model version identifier "
                f"`{model_version_name_or_number_or_id}` is not"
                f"of the correct type."
            )

        if len(model_versions) == 1:
            return model_versions[0]
        elif len(model_versions) == 0:
            raise KeyError(
                f"No model version found for model "
                f"`{model_name_or_id}` with version identifier "
                f"`{model_version_name_or_number_or_id}`."
            )
        else:
            raise RuntimeError(
                f"The model version identifier "
                f"`{model_version_name_or_number_or_id}` is not"
                f"unique for model `{model_name_or_id}`."
            )

    def list_model_versions(
        self,
        model: Optional[Union[str, UUID]] = None,
        model_name_or_id: Optional[Union[str, UUID]] = None,
        sort_by: str = "number",
        page: int = PAGINATION_STARTING_PAGE,
        size: int = PAGE_SIZE_DEFAULT,
        logical_operator: LogicalOperators = LogicalOperators.AND,
        created: Optional[Union[datetime, str]] = None,
        updated: Optional[Union[datetime, str]] = None,
        name: Optional[str] = None,
        id: Optional[Union[UUID, str]] = None,
        number: Optional[int] = None,
        stage: Optional[Union[str, ModelStages]] = None,
        run_metadata: Optional[List[str]] = None,
        user: Optional[Union[UUID, str]] = None,
        hydrate: bool = False,
        tag: Optional[str] = None,
        tags: Optional[List[str]] = None,
        project: Optional[Union[str, UUID]] = None,
    ) -> Page[ModelVersionResponse]:
        """Get model versions by filter from Model Control Plane.

        Args:
            model: The model to filter by.
            model_name_or_id: name or id of the model containing the model
                version.
            sort_by: The column to sort by
            page: The page of items
            size: The maximum size of all pages
            logical_operator: Which logical operator to use [and, or]
            created: Use to filter by time of creation
            updated: Use the last updated date for filtering
            name: name or id of the model version.
            id: id of the model version.
            number: number of the model version.
            stage: stage of the model version.
            run_metadata: run metadata of the model version.
            user: Filter by user name/ID.
            hydrate: Flag deciding whether to hydrate the output model(s)
                by including metadata fields in the response.
            tag: The tag to filter by.
            tags: Tags to filter by.
            project: The project name/ID to filter by.

        Returns:
            A page object with all model versions.
        """
        if model_name_or_id:
            logger.warning(
                "The `model_name_or_id` argument is deprecated. "
                "Please use the `model` argument instead."
            )
            if model is None:
                model = model_name_or_id
            else:
                logger.warning(
                    "Ignoring `model_name_or_id` argument as `model` argument "
                    "was also provided."
                )

        model_version_filter_model = ModelVersionFilter(
            page=page,
            size=size,
            sort_by=sort_by,
            logical_operator=logical_operator,
            created=created,
            updated=updated,
            name=name,
            id=id,
            number=number,
            stage=stage,
            run_metadata=run_metadata,
            tag=tag,
            tags=tags,
            user=user,
            model=model,
            project=project or self.active_project.id,
        )

        return self.zen_store.list_model_versions(
            model_version_filter_model=model_version_filter_model,
            hydrate=hydrate,
        )

    def update_model_version(
        self,
        model_name_or_id: Union[str, UUID],
        version_name_or_id: Union[str, UUID],
        stage: Optional[Union[str, ModelStages]] = None,
        force: bool = False,
        name: Optional[str] = None,
        description: Optional[str] = None,
        add_tags: Optional[List[str]] = None,
        remove_tags: Optional[List[str]] = None,
        project: Optional[Union[str, UUID]] = None,
    ) -> ModelVersionResponse:
        """Get all model versions by filter.

        Args:
            model_name_or_id: The name or ID of the model containing model version.
            version_name_or_id: The name or ID of model version to be updated.
            stage: Target model version stage to be set.
            force: Whether existing model version in target stage should be
                silently archived or an error should be raised.
            name: Target model version name to be set.
            description: Target model version description to be set.
            add_tags: Tags to add to the model version.
            remove_tags: Tags to remove from to the model version.
            project: The project name/ID to filter by.

        Returns:
            An updated model version.
        """
        if not is_valid_uuid(model_name_or_id):
            model = self.get_model(model_name_or_id, project=project)
            model_name_or_id = model.id
            project = project or model.project_id
        if not is_valid_uuid(version_name_or_id):
            version_name_or_id = self.get_model_version(
                model_name_or_id, version_name_or_id, project=project
            ).id

        return self.zen_store.update_model_version(
            model_version_id=version_name_or_id,  # type:ignore[arg-type]
            model_version_update_model=ModelVersionUpdate(
                stage=stage,
                force=force,
                name=name,
                description=description,
                add_tags=add_tags,
                remove_tags=remove_tags,
            ),
        )

    #################################################
    # Model Versions Artifacts
    #################################################

    def list_model_version_artifact_links(
        self,
        sort_by: str = "created",
        page: int = PAGINATION_STARTING_PAGE,
        size: int = PAGE_SIZE_DEFAULT,
        logical_operator: LogicalOperators = LogicalOperators.AND,
        created: Optional[Union[datetime, str]] = None,
        updated: Optional[Union[datetime, str]] = None,
        model_version_id: Optional[Union[UUID, str]] = None,
        artifact_version_id: Optional[Union[UUID, str]] = None,
        artifact_name: Optional[str] = None,
        only_data_artifacts: Optional[bool] = None,
        only_model_artifacts: Optional[bool] = None,
        only_deployment_artifacts: Optional[bool] = None,
        has_custom_name: Optional[bool] = None,
        user: Optional[Union[UUID, str]] = None,
        hydrate: bool = False,
    ) -> Page[ModelVersionArtifactResponse]:
        """Get model version to artifact links by filter in Model Control Plane.

        Args:
            sort_by: The column to sort by
            page: The page of items
            size: The maximum size of all pages
            logical_operator: Which logical operator to use [and, or]
            created: Use to filter by time of creation
            updated: Use the last updated date for filtering
            model_version_id: Use the model version id for filtering
            artifact_version_id: Use the artifact id for filtering
            artifact_name: Use the artifact name for filtering
            only_data_artifacts: Use to filter by data artifacts
            only_model_artifacts: Use to filter by model artifacts
            only_deployment_artifacts: Use to filter by deployment artifacts
            has_custom_name: Filter artifacts with/without custom names.
            user: Filter by user name/ID.
            hydrate: Flag deciding whether to hydrate the output model(s)
                by including metadata fields in the response.

        Returns:
            A page of all model version to artifact links.
        """
        return self.zen_store.list_model_version_artifact_links(
            ModelVersionArtifactFilter(
                sort_by=sort_by,
                logical_operator=logical_operator,
                page=page,
                size=size,
                created=created,
                updated=updated,
                model_version_id=model_version_id,
                artifact_version_id=artifact_version_id,
                artifact_name=artifact_name,
                only_data_artifacts=only_data_artifacts,
                only_model_artifacts=only_model_artifacts,
                only_deployment_artifacts=only_deployment_artifacts,
                has_custom_name=has_custom_name,
                user=user,
            ),
            hydrate=hydrate,
        )

    def delete_model_version_artifact_link(
        self, model_version_id: UUID, artifact_version_id: UUID
    ) -> None:
        """Delete model version to artifact link in Model Control Plane.

        Args:
            model_version_id: The id of the model version holding the link.
            artifact_version_id: The id of the artifact version to be deleted.

        Raises:
            RuntimeError: If more than one artifact link is found for given filters.
        """
        artifact_links = self.list_model_version_artifact_links(
            model_version_id=model_version_id,
            artifact_version_id=artifact_version_id,
        )
        if artifact_links.items:
            if artifact_links.total > 1:
                raise RuntimeError(
                    "More than one artifact link found for give model version "
                    f"`{model_version_id}` and artifact version "
                    f"`{artifact_version_id}`. This should not be happening and "
                    "might indicate a corrupted state of your ZenML database. "
                    "Please seek support via Community Slack."
                )
            self.zen_store.delete_model_version_artifact_link(
                model_version_id=model_version_id,
                model_version_artifact_link_name_or_id=artifact_links.items[
                    0
                ].id,
            )

    def delete_all_model_version_artifact_links(
        self, model_version_id: UUID, only_links: bool
    ) -> None:
        """Delete all model version to artifact links in Model Control Plane.

        Args:
            model_version_id: The id of the model version holding the link.
            only_links: If true, only delete the link to the artifact.
        """
        self.zen_store.delete_all_model_version_artifact_links(
            model_version_id, only_links
        )

    #################################################
    # Model Versions Pipeline Runs
    #
    # Only view capabilities are exposed via client.
    #################################################

    def list_model_version_pipeline_run_links(
        self,
        sort_by: str = "created",
        page: int = PAGINATION_STARTING_PAGE,
        size: int = PAGE_SIZE_DEFAULT,
        logical_operator: LogicalOperators = LogicalOperators.AND,
        created: Optional[Union[datetime, str]] = None,
        updated: Optional[Union[datetime, str]] = None,
        model_version_id: Optional[Union[UUID, str]] = None,
        pipeline_run_id: Optional[Union[UUID, str]] = None,
        pipeline_run_name: Optional[str] = None,
        user: Optional[Union[UUID, str]] = None,
        hydrate: bool = False,
    ) -> Page[ModelVersionPipelineRunResponse]:
        """Get all model version to pipeline run links by filter.

        Args:
            sort_by: The column to sort by
            page: The page of items
            size: The maximum size of all pages
            logical_operator: Which logical operator to use [and, or]
            created: Use to filter by time of creation
            updated: Use the last updated date for filtering
            model_version_id: Use the model version id for filtering
            pipeline_run_id: Use the pipeline run id for filtering
            pipeline_run_name: Use the pipeline run name for filtering
            user: Filter by user name or ID.
            hydrate: Flag deciding whether to hydrate the output model(s)
                by including metadata fields in the response

        Returns:
            A page of all model version to pipeline run links.
        """
        return self.zen_store.list_model_version_pipeline_run_links(
            ModelVersionPipelineRunFilter(
                sort_by=sort_by,
                logical_operator=logical_operator,
                page=page,
                size=size,
                created=created,
                updated=updated,
                model_version_id=model_version_id,
                pipeline_run_id=pipeline_run_id,
                pipeline_run_name=pipeline_run_name,
                user=user,
            ),
            hydrate=hydrate,
        )

    # --------------------------- Authorized Devices ---------------------------

    def list_authorized_devices(
        self,
        sort_by: str = "created",
        page: int = PAGINATION_STARTING_PAGE,
        size: int = PAGE_SIZE_DEFAULT,
        logical_operator: LogicalOperators = LogicalOperators.AND,
        id: Optional[Union[UUID, str]] = None,
        created: Optional[Union[datetime, str]] = None,
        updated: Optional[Union[datetime, str]] = None,
        expires: Optional[Union[datetime, str]] = None,
        client_id: Union[UUID, str, None] = None,
        status: Union[OAuthDeviceStatus, str, None] = None,
        trusted_device: Union[bool, str, None] = None,
        user: Optional[Union[UUID, str]] = None,
        failed_auth_attempts: Union[int, str, None] = None,
        last_login: Optional[Union[datetime, str, None]] = None,
        hydrate: bool = False,
    ) -> Page[OAuthDeviceResponse]:
        """List all authorized devices.

        Args:
            sort_by: The column to sort by.
            page: The page of items.
            size: The maximum size of all pages.
            logical_operator: Which logical operator to use [and, or].
            id: Use the id of the code repository to filter by.
            created: Use to filter by time of creation.
            updated: Use the last updated date for filtering.
            expires: Use the expiration date for filtering.
            client_id: Use the client id for filtering.
            status: Use the status for filtering.
            user: Filter by user name/ID.
            trusted_device: Use the trusted device flag for filtering.
            failed_auth_attempts: Use the failed auth attempts for filtering.
            last_login: Use the last login date for filtering.
            hydrate: Flag deciding whether to hydrate the output model(s)
                by including metadata fields in the response.

        Returns:
            A page of authorized devices matching the filter.
        """
        filter_model = OAuthDeviceFilter(
            sort_by=sort_by,
            page=page,
            size=size,
            logical_operator=logical_operator,
            id=id,
            created=created,
            updated=updated,
            expires=expires,
            client_id=client_id,
            user=user,
            status=status,
            trusted_device=trusted_device,
            failed_auth_attempts=failed_auth_attempts,
            last_login=last_login,
        )
        return self.zen_store.list_authorized_devices(
            filter_model=filter_model,
            hydrate=hydrate,
        )

    def get_authorized_device(
        self,
        id_or_prefix: Union[UUID, str],
        allow_id_prefix_match: bool = True,
        hydrate: bool = True,
    ) -> OAuthDeviceResponse:
        """Get an authorized device by id or prefix.

        Args:
            id_or_prefix: The ID or ID prefix of the authorized device.
            allow_id_prefix_match: If True, allow matching by ID prefix.
            hydrate: Flag deciding whether to hydrate the output model(s)
                by including metadata fields in the response.

        Returns:
            The requested authorized device.

        Raises:
            KeyError: If no authorized device is found with the given ID or
                prefix.
        """
        if isinstance(id_or_prefix, str):
            try:
                id_or_prefix = UUID(id_or_prefix)
            except ValueError:
                if not allow_id_prefix_match:
                    raise KeyError(
                        f"No authorized device found with id or prefix "
                        f"'{id_or_prefix}'."
                    )
        if isinstance(id_or_prefix, UUID):
            return self.zen_store.get_authorized_device(
                id_or_prefix, hydrate=hydrate
            )
        return self._get_entity_by_prefix(
            get_method=self.zen_store.get_authorized_device,
            list_method=self.list_authorized_devices,
            partial_id_or_name=id_or_prefix,
            allow_name_prefix_match=False,
            hydrate=hydrate,
        )

    def update_authorized_device(
        self,
        id_or_prefix: Union[UUID, str],
        locked: Optional[bool] = None,
    ) -> OAuthDeviceResponse:
        """Update an authorized device.

        Args:
            id_or_prefix: The ID or ID prefix of the authorized device.
            locked: Whether to lock or unlock the authorized device.

        Returns:
            The updated authorized device.
        """
        device = self.get_authorized_device(
            id_or_prefix=id_or_prefix, allow_id_prefix_match=False
        )
        return self.zen_store.update_authorized_device(
            device_id=device.id,
            update=OAuthDeviceUpdate(
                locked=locked,
            ),
        )

    def delete_authorized_device(
        self,
        id_or_prefix: Union[str, UUID],
    ) -> None:
        """Delete an authorized device.

        Args:
            id_or_prefix: The ID or ID prefix of the authorized device.
        """
        device = self.get_authorized_device(
            id_or_prefix=id_or_prefix,
            allow_id_prefix_match=False,
        )
        self.zen_store.delete_authorized_device(device.id)

    # --------------------------- Trigger Executions ---------------------------

    def get_trigger_execution(
        self,
        trigger_execution_id: UUID,
        hydrate: bool = True,
    ) -> TriggerExecutionResponse:
        """Get a trigger execution by ID.

        Args:
            trigger_execution_id: The ID of the trigger execution to get.
            hydrate: Flag deciding whether to hydrate the output model(s)
                by including metadata fields in the response.

        Returns:
            The trigger execution.
        """
        return self.zen_store.get_trigger_execution(
            trigger_execution_id=trigger_execution_id, hydrate=hydrate
        )

    def list_trigger_executions(
        self,
        sort_by: str = "created",
        page: int = PAGINATION_STARTING_PAGE,
        size: int = PAGE_SIZE_DEFAULT,
        logical_operator: LogicalOperators = LogicalOperators.AND,
        trigger_id: Optional[Union[UUID, str]] = None,
        step_run_id: Optional[Union[UUID, str]] = None,
        user: Optional[Union[UUID, str]] = None,
        project: Optional[Union[UUID, str]] = None,
        hydrate: bool = False,
    ) -> Page[TriggerExecutionResponse]:
        """List all trigger executions matching the given filter criteria.

        Args:
            sort_by: The column to sort by.
            page: The page of items.
            size: The maximum size of all pages.
            logical_operator: Which logical operator to use [and, or].
            trigger_id: ID of the trigger to filter by.
            step_run_id: ID of the step run to filter by.
            user: Filter by user name/ID.
            project: Filter by project name/ID.
            hydrate: Flag deciding whether to hydrate the output model(s)
                by including metadata fields in the response.

        Returns:
            A list of all trigger executions matching the filter criteria.
        """
        filter_model = TriggerExecutionFilter(
            trigger_id=trigger_id,
            step_run_id=step_run_id,
            sort_by=sort_by,
            page=page,
            size=size,
            user=user,
            logical_operator=logical_operator,
            project=project or self.active_project.id,
        )
        return self.zen_store.list_trigger_executions(
            trigger_execution_filter_model=filter_model, hydrate=hydrate
        )

    def delete_trigger_execution(self, trigger_execution_id: UUID) -> None:
        """Delete a trigger execution.

        Args:
            trigger_execution_id: The ID of the trigger execution to delete.
        """
        self.zen_store.delete_trigger_execution(
            trigger_execution_id=trigger_execution_id
        )

    # ---- utility prefix matching get functions -----

    def _get_entity_by_id_or_name_or_prefix(
        self,
        get_method: Callable[..., AnyResponse],
        list_method: Callable[..., Page[AnyResponse]],
        name_id_or_prefix: Union[str, UUID],
        allow_name_prefix_match: bool = True,
        project: Optional[Union[str, UUID]] = None,
        hydrate: bool = True,
        **kwargs: Any,
    ) -> AnyResponse:
        """Fetches an entity using the id, name, or partial id/name.

        Args:
            get_method: The method to use to fetch the entity by id.
            list_method: The method to use to fetch all entities.
            name_id_or_prefix: The id, name or partial id of the entity to
                fetch.
            allow_name_prefix_match: If True, allow matching by name prefix.
            hydrate: Flag deciding whether to hydrate the output model(s)
                by including metadata fields in the response.
            project: The project name/ID to filter by.
            **kwargs: Additional keyword arguments to pass to the get and list
                methods.

        Returns:
            The entity with the given name, id or partial id.

        Raises:
            ZenKeyError: If there is more than one entity with that name
                or id prefix.
        """
        from zenml.utils.uuid_utils import is_valid_uuid

        entity_label = get_method.__name__.replace("get_", "") + "s"

        # First interpret as full UUID
        if is_valid_uuid(name_id_or_prefix):
            return get_method(name_id_or_prefix, hydrate=hydrate, **kwargs)

        # If not a UUID, try to find by name
        assert not isinstance(name_id_or_prefix, UUID)
        list_kwargs: Dict[str, Any] = dict(
            name=f"equals:{name_id_or_prefix}",
            hydrate=hydrate,
            **kwargs,
        )
        scope = ""
        if project:
            scope = f"in project {project} "
            list_kwargs["project"] = project
        entity = list_method(**list_kwargs)

        # If only a single entity is found, return it
        if entity.total == 1:
            return entity.items[0]

        # If still no match, try with prefix now
        if entity.total == 0:
            return self._get_entity_by_prefix(
                get_method=get_method,
                list_method=list_method,
                partial_id_or_name=name_id_or_prefix,
                allow_name_prefix_match=allow_name_prefix_match,
                project=project,
                hydrate=hydrate,
            )

        # If more than one entity with the same name is found, raise an error.
        formatted_entity_items = [
            f"- {item.name}: (id: {item.id})\n"
            if hasattr(item, "name")
            else f"- {item.id}\n"
            for item in entity.items
        ]
        raise ZenKeyError(
            f"{entity.total} {entity_label} have been found {scope}that have "
            f"a name that matches the provided "
            f"string '{name_id_or_prefix}':\n"
            f"{formatted_entity_items}.\n"
            f"Please use the id to uniquely identify "
            f"only one of the {entity_label}s."
        )

    def _get_entity_version_by_id_or_name_or_prefix(
        self,
        get_method: Callable[..., AnyResponse],
        list_method: Callable[..., Page[AnyResponse]],
        name_id_or_prefix: Union[str, UUID],
        version: Optional[str],
        project: Optional[Union[str, UUID]] = None,
        hydrate: bool = True,
    ) -> "AnyResponse":
        from zenml.utils.uuid_utils import is_valid_uuid

        entity_label = get_method.__name__.replace("get_", "") + "s"

        if is_valid_uuid(name_id_or_prefix):
            if version:
                logger.warning(
                    "You specified both an ID as well as a version of the "
                    f"{entity_label}. Ignoring the version and fetching the "
                    f"{entity_label} by ID."
                )
            if not isinstance(name_id_or_prefix, UUID):
                name_id_or_prefix = UUID(name_id_or_prefix, version=4)

            return get_method(name_id_or_prefix, hydrate=hydrate)

        assert not isinstance(name_id_or_prefix, UUID)
        list_kwargs: Dict[str, Any] = dict(
            size=1,
            sort_by="desc:created",
            name=name_id_or_prefix,
            version=version,
            hydrate=hydrate,
        )
        scope = ""
        if project:
            scope = f" in project {project}"
            list_kwargs["project"] = project
        exact_name_matches = list_method(**list_kwargs)

        if len(exact_name_matches) == 1:
            # If the name matches exactly, use the explicitly specified version
            # or fallback to the latest if not given
            return exact_name_matches.items[0]

        partial_id_matches = list_method(
            id=f"startswith:{name_id_or_prefix}",
            hydrate=hydrate,
        )
        if partial_id_matches.total == 1:
            if version:
                logger.warning(
                    "You specified both a partial ID as well as a version of "
                    f"the {entity_label}. Ignoring the version and fetching "
                    f"the {entity_label} by partial ID."
                )
            return partial_id_matches[0]
        elif partial_id_matches.total == 0:
            raise KeyError(
                f"No {entity_label} found for name, ID or prefix "
                f"{name_id_or_prefix}{scope}."
            )
        else:
            raise ZenKeyError(
                f"{partial_id_matches.total} {entity_label} have been found"
                f"{scope} that have an id prefix that matches the provided "
                f"string '{name_id_or_prefix}':\n"
                f"{partial_id_matches.items}.\n"
                f"Please provide more characters to uniquely identify "
                f"only one of the {entity_label}s."
            )

    def _get_entity_by_prefix(
        self,
        get_method: Callable[..., AnyResponse],
        list_method: Callable[..., Page[AnyResponse]],
        partial_id_or_name: str,
        allow_name_prefix_match: bool,
        project: Optional[Union[str, UUID]] = None,
        hydrate: bool = True,
        **kwargs: Any,
    ) -> AnyResponse:
        """Fetches an entity using a partial ID or name.

        Args:
            get_method: The method to use to fetch the entity by id.
            list_method: The method to use to fetch all entities.
            partial_id_or_name: The partial ID or name of the entity to fetch.
            allow_name_prefix_match: If True, allow matching by name prefix.
            hydrate: Flag deciding whether to hydrate the output model(s)
                by including metadata fields in the response.
            project: The project name/ID to filter by.
            **kwargs: Additional keyword arguments to pass to the get and list
                methods.

        Returns:
            The entity with the given partial ID or name.

        Raises:
            KeyError: If no entity with the given partial ID or name is found.
            ZenKeyError: If there is more than one entity with that partial ID
                or name.
        """
        list_method_args: Dict[str, Any] = {
            "logical_operator": LogicalOperators.OR,
            "id": f"startswith:{partial_id_or_name}",
            "hydrate": hydrate,
            **kwargs,
        }
        if allow_name_prefix_match:
            list_method_args["name"] = f"startswith:{partial_id_or_name}"
        scope = ""
        if project:
            scope = f"in project {project} "
            list_method_args["project"] = project

        entity = list_method(**list_method_args)

        # If only a single entity is found, return it.
        if entity.total == 1:
            return entity.items[0]

        irregular_plurals = {"code_repository": "code_repositories"}
        entity_label = irregular_plurals.get(
            get_method.__name__.replace("get_", ""),
            get_method.__name__.replace("get_", "") + "s",
        )

        prefix_description = (
            "a name/ID prefix" if allow_name_prefix_match else "an ID prefix"
        )
        # If no entity is found, raise an error.
        if entity.total == 0:
            raise KeyError(
                f"No {entity_label} have been found{scope} that have "
                f"{prefix_description} that matches the provided string "
                f"'{partial_id_or_name}'."
            )

        # If more than one entity is found, raise an error.
        ambiguous_entities: List[str] = []
        for model in entity.items:
            model_name = getattr(model, "name", None)
            if model_name:
                ambiguous_entities.append(f"{model_name}: {model.id}")
            else:
                ambiguous_entities.append(str(model.id))
        raise ZenKeyError(
            f"{entity.total} {entity_label} have been found{scope} that have "
            f"{prefix_description} that matches the provided "
            f"string '{partial_id_or_name}':\n"
            f"{ambiguous_entities}.\n"
            f"Please provide more characters to uniquely identify "
            f"only one of the {entity_label}s."
        )

    # ---------------------------- Service Accounts ----------------------------

    def create_service_account(
        self,
        name: str,
        full_name: Optional[str] = None,
        description: str = "",
    ) -> ServiceAccountResponse:
        """Create a new service account.

        Args:
            name: The name of the service account.
            full_name: The display name of the service account.
            description: The description of the service account.

        Returns:
            The created service account.
        """
        service_account = ServiceAccountRequest(
            name=name,
            full_name=full_name or "",
            description=description,
            active=True,
        )
        created_service_account = self.zen_store.create_service_account(
            service_account=service_account
        )

        return created_service_account

    def get_service_account(
        self,
        name_id_or_prefix: Union[str, UUID],
        allow_name_prefix_match: bool = True,
        hydrate: bool = True,
    ) -> ServiceAccountResponse:
        """Gets a service account.

        Args:
            name_id_or_prefix: The name or ID of the service account.
            allow_name_prefix_match: If True, allow matching by name prefix.
            hydrate: Flag deciding whether to hydrate the output model(s)
                by including metadata fields in the response.

        Returns:
            The ServiceAccount
        """
        return self._get_entity_by_id_or_name_or_prefix(
            get_method=self.zen_store.get_service_account,
            list_method=self.list_service_accounts,
            name_id_or_prefix=name_id_or_prefix,
            allow_name_prefix_match=allow_name_prefix_match,
            hydrate=hydrate,
        )

    def list_service_accounts(
        self,
        sort_by: str = "created",
        page: int = PAGINATION_STARTING_PAGE,
        size: int = PAGE_SIZE_DEFAULT,
        logical_operator: LogicalOperators = LogicalOperators.AND,
        id: Optional[Union[UUID, str]] = None,
        created: Optional[Union[datetime, str]] = None,
        updated: Optional[Union[datetime, str]] = None,
        name: Optional[str] = None,
        description: Optional[str] = None,
        active: Optional[bool] = None,
        hydrate: bool = False,
    ) -> Page[ServiceAccountResponse]:
        """List all service accounts.

        Args:
            sort_by: The column to sort by
            page: The page of items
            size: The maximum size of all pages
            logical_operator: Which logical operator to use [and, or]
            id: Use the id of stacks to filter by.
            created: Use to filter by time of creation
            updated: Use the last updated date for filtering
            name: Use the service account name for filtering
            description: Use the service account description for filtering
            active: Use the service account active status for filtering
            hydrate: Flag deciding whether to hydrate the output model(s)
                by including metadata fields in the response.

        Returns:
            The list of service accounts matching the filter description.
        """
        return self.zen_store.list_service_accounts(
            ServiceAccountFilter(
                sort_by=sort_by,
                page=page,
                size=size,
                logical_operator=logical_operator,
                id=id,
                created=created,
                updated=updated,
                name=name,
                description=description,
                active=active,
            ),
            hydrate=hydrate,
        )

    def update_service_account(
        self,
        name_id_or_prefix: Union[str, UUID],
        updated_name: Optional[str] = None,
        description: Optional[str] = None,
        active: Optional[bool] = None,
    ) -> ServiceAccountResponse:
        """Update a service account.

        Args:
            name_id_or_prefix: The name or ID of the service account to update.
            updated_name: The new name of the service account.
            description: The new description of the service account.
            active: The new active status of the service account.

        Returns:
            The updated service account.
        """
        service_account = self.get_service_account(
            name_id_or_prefix=name_id_or_prefix, allow_name_prefix_match=False
        )
        service_account_update = ServiceAccountUpdate(
            name=updated_name,
            description=description,
            active=active,
        )

        return self.zen_store.update_service_account(
            service_account_name_or_id=service_account.id,
            service_account_update=service_account_update,
        )

    def delete_service_account(
        self,
        name_id_or_prefix: Union[str, UUID],
    ) -> None:
        """Delete a service account.

        Args:
            name_id_or_prefix: The name or ID of the service account to delete.
        """
        service_account = self.get_service_account(
            name_id_or_prefix=name_id_or_prefix, allow_name_prefix_match=False
        )
        self.zen_store.delete_service_account(
            service_account_name_or_id=service_account.id
        )

    # -------------------------------- API Keys --------------------------------

    def create_api_key(
        self,
        service_account_name_id_or_prefix: Union[str, UUID],
        name: str,
        description: str = "",
        set_key: bool = False,
    ) -> APIKeyResponse:
        """Create a new API key and optionally set it as the active API key.

        Args:
            service_account_name_id_or_prefix: The name, ID or prefix of the
                service account to create the API key for.
            name: Name of the API key.
            description: The description of the API key.
            set_key: Whether to set the created API key as the active API key.

        Returns:
            The created API key.
        """
        service_account = self.get_service_account(
            name_id_or_prefix=service_account_name_id_or_prefix,
            allow_name_prefix_match=False,
        )
        request = APIKeyRequest(
            name=name,
            description=description,
        )
        api_key = self.zen_store.create_api_key(
            service_account_id=service_account.id, api_key=request
        )
        assert api_key.key is not None

        if set_key:
            self.set_api_key(key=api_key.key)

        return api_key

    def set_api_key(self, key: str) -> None:
        """Configure the client with an API key.

        Args:
            key: The API key to use.

        Raises:
            NotImplementedError: If the client is not connected to a ZenML
                server.
        """
        from zenml.login.credentials_store import get_credentials_store
        from zenml.zen_stores.rest_zen_store import RestZenStore

        zen_store = self.zen_store
        if not zen_store.TYPE == StoreType.REST:
            raise NotImplementedError(
                "API key configuration is only supported if connected to a "
                "ZenML server."
            )

        credentials_store = get_credentials_store()
        assert isinstance(zen_store, RestZenStore)

        credentials_store.set_api_key(server_url=zen_store.url, api_key=key)

        # Force a re-authentication to start using the new API key
        # right away.
        zen_store.authenticate(force=True)

    def list_api_keys(
        self,
        service_account_name_id_or_prefix: Union[str, UUID],
        sort_by: str = "created",
        page: int = PAGINATION_STARTING_PAGE,
        size: int = PAGE_SIZE_DEFAULT,
        logical_operator: LogicalOperators = LogicalOperators.AND,
        id: Optional[Union[UUID, str]] = None,
        created: Optional[Union[datetime, str]] = None,
        updated: Optional[Union[datetime, str]] = None,
        name: Optional[str] = None,
        description: Optional[str] = None,
        active: Optional[bool] = None,
        last_login: Optional[Union[datetime, str]] = None,
        last_rotated: Optional[Union[datetime, str]] = None,
        hydrate: bool = False,
    ) -> Page[APIKeyResponse]:
        """List all API keys.

        Args:
            service_account_name_id_or_prefix: The name, ID or prefix of the
                service account to list the API keys for.
            sort_by: The column to sort by.
            page: The page of items.
            size: The maximum size of all pages.
            logical_operator: Which logical operator to use [and, or].
            id: Use the id of the API key to filter by.
            created: Use to filter by time of creation.
            updated: Use the last updated date for filtering.
            name: The name of the API key to filter by.
            description: The description of the API key to filter by.
            active: Whether the API key is active or not.
            last_login: The last time the API key was used.
            last_rotated: The last time the API key was rotated.
            hydrate: Flag deciding whether to hydrate the output model(s)
                by including metadata fields in the response.

        Returns:
            A page of API keys matching the filter description.
        """
        service_account = self.get_service_account(
            name_id_or_prefix=service_account_name_id_or_prefix,
            allow_name_prefix_match=False,
        )
        filter_model = APIKeyFilter(
            sort_by=sort_by,
            page=page,
            size=size,
            logical_operator=logical_operator,
            id=id,
            created=created,
            updated=updated,
            name=name,
            description=description,
            active=active,
            last_login=last_login,
            last_rotated=last_rotated,
        )
        return self.zen_store.list_api_keys(
            service_account_id=service_account.id,
            filter_model=filter_model,
            hydrate=hydrate,
        )

    def get_api_key(
        self,
        service_account_name_id_or_prefix: Union[str, UUID],
        name_id_or_prefix: Union[str, UUID],
        allow_name_prefix_match: bool = True,
        hydrate: bool = True,
    ) -> APIKeyResponse:
        """Get an API key by name, id or prefix.

        Args:
            service_account_name_id_or_prefix: The name, ID or prefix of the
                service account to get the API key for.
            name_id_or_prefix: The name, ID or ID prefix of the API key.
            allow_name_prefix_match: If True, allow matching by name prefix.
            hydrate: Flag deciding whether to hydrate the output model(s)
                by including metadata fields in the response.

        Returns:
            The API key.
        """
        service_account = self.get_service_account(
            name_id_or_prefix=service_account_name_id_or_prefix,
            allow_name_prefix_match=False,
        )

        def get_api_key_method(
            api_key_name_or_id: str, hydrate: bool = True
        ) -> APIKeyResponse:
            return self.zen_store.get_api_key(
                service_account_id=service_account.id,
                api_key_name_or_id=api_key_name_or_id,
                hydrate=hydrate,
            )

        def list_api_keys_method(
            hydrate: bool = True,
            **filter_args: Any,
        ) -> Page[APIKeyResponse]:
            return self.list_api_keys(
                service_account_name_id_or_prefix=service_account.id,
                hydrate=hydrate,
                **filter_args,
            )

        return self._get_entity_by_id_or_name_or_prefix(
            get_method=get_api_key_method,
            list_method=list_api_keys_method,
            name_id_or_prefix=name_id_or_prefix,
            allow_name_prefix_match=allow_name_prefix_match,
            hydrate=hydrate,
        )

    def update_api_key(
        self,
        service_account_name_id_or_prefix: Union[str, UUID],
        name_id_or_prefix: Union[UUID, str],
        name: Optional[str] = None,
        description: Optional[str] = None,
        active: Optional[bool] = None,
    ) -> APIKeyResponse:
        """Update an API key.

        Args:
            service_account_name_id_or_prefix: The name, ID or prefix of the
                service account to update the API key for.
            name_id_or_prefix: Name, ID or prefix of the API key to update.
            name: New name of the API key.
            description: New description of the API key.
            active: Whether the API key is active or not.

        Returns:
            The updated API key.
        """
        api_key = self.get_api_key(
            service_account_name_id_or_prefix=service_account_name_id_or_prefix,
            name_id_or_prefix=name_id_or_prefix,
            allow_name_prefix_match=False,
        )
        update = APIKeyUpdate(
            name=name, description=description, active=active
        )
        return self.zen_store.update_api_key(
            service_account_id=api_key.service_account.id,
            api_key_name_or_id=api_key.id,
            api_key_update=update,
        )

    def rotate_api_key(
        self,
        service_account_name_id_or_prefix: Union[str, UUID],
        name_id_or_prefix: Union[UUID, str],
        retain_period_minutes: int = 0,
        set_key: bool = False,
    ) -> APIKeyResponse:
        """Rotate an API key.

        Args:
            service_account_name_id_or_prefix: The name, ID or prefix of the
                service account to rotate the API key for.
            name_id_or_prefix: Name, ID or prefix of the API key to update.
            retain_period_minutes: The number of minutes to retain the old API
                key for. If set to 0, the old API key will be invalidated.
            set_key: Whether to set the rotated API key as the active API key.

        Returns:
            The updated API key.
        """
        api_key = self.get_api_key(
            service_account_name_id_or_prefix=service_account_name_id_or_prefix,
            name_id_or_prefix=name_id_or_prefix,
            allow_name_prefix_match=False,
        )
        rotate_request = APIKeyRotateRequest(
            retain_period_minutes=retain_period_minutes
        )
        new_key = self.zen_store.rotate_api_key(
            service_account_id=api_key.service_account.id,
            api_key_name_or_id=api_key.id,
            rotate_request=rotate_request,
        )
        assert new_key.key is not None
        if set_key:
            self.set_api_key(key=new_key.key)

        return new_key

    def delete_api_key(
        self,
        service_account_name_id_or_prefix: Union[str, UUID],
        name_id_or_prefix: Union[str, UUID],
    ) -> None:
        """Delete an API key.

        Args:
            service_account_name_id_or_prefix: The name, ID or prefix of the
                service account to delete the API key for.
            name_id_or_prefix: The name, ID or prefix of the API key.
        """
        api_key = self.get_api_key(
            service_account_name_id_or_prefix=service_account_name_id_or_prefix,
            name_id_or_prefix=name_id_or_prefix,
            allow_name_prefix_match=False,
        )
        self.zen_store.delete_api_key(
            service_account_id=api_key.service_account.id,
            api_key_name_or_id=api_key.id,
        )

    # ---------------------------------- Tags ----------------------------------
    def create_tag(
        self,
        name: str,
        exclusive: bool = False,
        color: Optional[Union[str, ColorVariants]] = None,
    ) -> TagResponse:
        """Creates a new tag.

        Args:
            name: the name of the tag.
            exclusive: the boolean to decide whether the tag is an exclusive tag.
                An exclusive tag means that the tag can exist only for a single:
                    - pipeline run within the scope of a pipeline
                    - artifact version within the scope of an artifact
                    - run template
            color: the color of the tag

        Returns:
            The newly created tag.
        """
        request_model = TagRequest(name=name, exclusive=exclusive)

        if color is not None:
            request_model.color = ColorVariants(color)

        return self.zen_store.create_tag(tag=request_model)

    def delete_tag(
        self,
        tag_name_or_id: Union[str, UUID],
    ) -> None:
        """Deletes a tag.

        Args:
            tag_name_or_id: name or id of the tag to be deleted.
        """
        self.zen_store.delete_tag(
            tag_name_or_id=tag_name_or_id,
        )

    def update_tag(
        self,
        tag_name_or_id: Union[str, UUID],
        name: Optional[str] = None,
        exclusive: Optional[bool] = None,
        color: Optional[Union[str, ColorVariants]] = None,
    ) -> TagResponse:
        """Updates an existing tag.

        Args:
            tag_name_or_id: name or UUID of the tag to be updated.
            name: the name of the tag.
            exclusive: the boolean to decide whether the tag is an exclusive tag.
                An exclusive tag means that the tag can exist only for a single:
                    - pipeline run within the scope of a pipeline
                    - artifact version within the scope of an artifact
                    - run template
            color: the color of the tag

        Returns:
            The updated tag.
        """
        update_model = TagUpdate()

        if name is not None:
            update_model.name = name

        if exclusive is not None:
            update_model.exclusive = exclusive

        if color is not None:
            if isinstance(color, str):
                update_model.color = ColorVariants(color)
            else:
                update_model.color = color

        return self.zen_store.update_tag(
            tag_name_or_id=tag_name_or_id,
            tag_update_model=update_model,
        )

    def get_tag(
        self,
        tag_name_or_id: Union[str, UUID],
        hydrate: bool = True,
    ) -> TagResponse:
        """Get an existing tag.

        Args:
            tag_name_or_id: name or id of the tag to be retrieved.
            hydrate: Flag deciding whether to hydrate the output model(s)
                by including metadata fields in the response.

        Returns:
            The tag of interest.
        """
        return self.zen_store.get_tag(
            tag_name_or_id=tag_name_or_id,
            hydrate=hydrate,
        )

    def list_tags(
        self,
        sort_by: str = "created",
        page: int = PAGINATION_STARTING_PAGE,
        size: int = PAGE_SIZE_DEFAULT,
        logical_operator: LogicalOperators = LogicalOperators.AND,
        id: Optional[Union[UUID, str]] = None,
        user: Optional[Union[UUID, str]] = None,
        created: Optional[Union[datetime, str]] = None,
        updated: Optional[Union[datetime, str]] = None,
        name: Optional[str] = None,
        color: Optional[Union[str, ColorVariants]] = None,
        exclusive: Optional[bool] = None,
        resource_type: Optional[Union[str, TaggableResourceTypes]] = None,
        hydrate: bool = False,
    ) -> Page[TagResponse]:
        """Get tags by filter.

        Args:
            sort_by: The column to sort by.
            page: The page of items.
            size: The maximum size of all pages
            logical_operator: Which logical operator to use [and, or].
            id: Use the id of stacks to filter by.
            user: Use the user to filter by.
            created: Use to filter by time of creation.
            updated: Use the last updated date for filtering.
            name: The name of the tag.
            color: The color of the tag.
            exclusive: Flag indicating whether the tag is exclusive.
            resource_type: Filter tags associated with a specific resource type.
            hydrate: Flag deciding whether to hydrate the output model(s)
                by including metadata fields in the response.

        Returns:
            A page of all tags.
        """
        return self.zen_store.list_tags(
            tag_filter_model=TagFilter(
                sort_by=sort_by,
                page=page,
                size=size,
                logical_operator=logical_operator,
                id=id,
                user=user,
                created=created,
                updated=updated,
                name=name,
                color=color,
                exclusive=exclusive,
                resource_type=resource_type,
            ),
            hydrate=hydrate,
        )

    def attach_tag(
        self,
        tag_name_or_id: Union[str, UUID],
        resources: List[TagResource],
    ) -> None:
        """Attach a tag to resources.

        Args:
            tag_name_or_id: name or id of the tag to be attached.
            resources: the resources to attach the tag to.
        """
        if isinstance(tag_name_or_id, str):
            try:
                tag_model = self.create_tag(name=tag_name_or_id)
            except EntityExistsError:
                tag_model = self.get_tag(tag_name_or_id)
        else:
            tag_model = self.get_tag(tag_name_or_id)

        self.zen_store.batch_create_tag_resource(
            tag_resources=[
                TagResourceRequest(
                    tag_id=tag_model.id,
                    resource_id=resource.id,
                    resource_type=resource.type,
                )
                for resource in resources
            ]
        )

    def detach_tag(
        self,
        tag_name_or_id: Union[str, UUID],
        resources: List[TagResource],
    ) -> None:
        """Detach a tag from resources.

        Args:
            tag_name_or_id: name or id of the tag to be detached.
            resources: the resources to detach the tag from.
        """
        tag_model = self.get_tag(tag_name_or_id)

        self.zen_store.batch_delete_tag_resource(
            tag_resources=[
                TagResourceRequest(
                    tag_id=tag_model.id,
                    resource_id=resource.id,
                    resource_type=resource.type,
                )
                for resource in resources
            ]
        )<|MERGE_RESOLUTION|>--- conflicted
+++ resolved
@@ -133,13 +133,8 @@
     Page,
     PipelineBuildFilter,
     PipelineBuildResponse,
-<<<<<<< HEAD
-    PipelineDeploymentFilter,
-    PipelineDeploymentResponse,
     PipelineEndpointFilter,
     PipelineEndpointResponse,
-=======
->>>>>>> c7e620d0
     PipelineFilter,
     PipelineResponse,
     PipelineRunFilter,
