--- conflicted
+++ resolved
@@ -397,16 +397,6 @@
             main_module_source,
             f"--{STEP_SOURCE_OPTION}",
             step_source,
-<<<<<<< HEAD
-            # Base64 encode the jsons to make sure there are no issues when
-            # passing these arguments
-            f"--{PIPELINE_JSON_OPTION}",
-            _b64_encode(json_format.MessageToJson(pb2_pipeline)),
-            f"--{INPUT_ARTIFACT_SOURCES_OPTION}",
-            _b64_encode(json.dumps(input_artifact_sources)),
-            f"--{MATERIALIZER_SOURCES_OPTION}",
-            _b64_encode(json.dumps(materializer_sources)),
-=======
             # Base64 encode the json strings to make sure there are no issues
             # when passing these arguments
             f"--{PIPELINE_JSON_OPTION}",
@@ -415,7 +405,6 @@
             string_utils.b64_encode(json.dumps(input_artifact_sources)),
             f"--{MATERIALIZER_SOURCES_OPTION}",
             string_utils.b64_encode(json.dumps(materializer_sources)),
->>>>>>> 92931d50
         ]
 
         custom_arguments = cls.get_custom_entrypoint_arguments(
@@ -556,11 +545,7 @@
         # the step. See `get_entrypoint_options()` for an in-depth explanation
         # of all these arguments.
         pb2_pipeline = Pb2Pipeline()
-<<<<<<< HEAD
-        pb2_pipeline_json = _b64_decode(
-=======
         pb2_pipeline_json = string_utils.b64_decode(
->>>>>>> 92931d50
             self.entrypoint_args[PIPELINE_JSON_OPTION]
         )
         json_format.Parse(pb2_pipeline_json, pb2_pipeline)
@@ -568,12 +553,6 @@
         main_module_source = self.entrypoint_args[MAIN_MODULE_SOURCE_OPTION]
         step_source = self.entrypoint_args[STEP_SOURCE_OPTION]
         input_artifact_sources = json.loads(
-<<<<<<< HEAD
-            _b64_decode(self.entrypoint_args[INPUT_ARTIFACT_SOURCES_OPTION])
-        )
-        materializer_sources = json.loads(
-            _b64_decode(self.entrypoint_args[MATERIALIZER_SOURCES_OPTION])
-=======
             string_utils.b64_decode(
                 self.entrypoint_args[INPUT_ARTIFACT_SOURCES_OPTION]
             )
@@ -582,7 +561,6 @@
             string_utils.b64_decode(
                 self.entrypoint_args[MATERIALIZER_SOURCES_OPTION]
             )
->>>>>>> 92931d50
         )
 
         # Get some common values that will be used throughout the remainder of
