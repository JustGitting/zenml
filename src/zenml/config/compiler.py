--- conflicted
+++ resolved
@@ -23,11 +23,8 @@
     List,
     Mapping,
     Optional,
-    Sequence,
     Tuple,
-    Union,
 )
-from uuid import UUID
 
 from zenml import __version__
 from zenml.config.base_settings import BaseSettings, ConfigurationLevel
@@ -132,13 +129,6 @@
         steps = {
             invocation_id: self._compile_step_invocation(
                 invocation=invocation,
-<<<<<<< HEAD
-                pipeline_environment=pipeline_environment,
-                pipeline_secrets=pipeline_secrets,
-                pipeline_settings=settings_to_passdown,
-                pipeline_extra=pipeline.configuration.extra,
-=======
->>>>>>> b23b5428
                 stack=stack,
                 step_config=run_configuration.steps.get(invocation_id),
                 pipeline_configuration=pipeline.configuration,
@@ -464,13 +454,6 @@
     def _compile_step_invocation(
         self,
         invocation: "StepInvocation",
-<<<<<<< HEAD
-        pipeline_environment: Optional[Dict[str, Any]],
-        pipeline_secrets: Sequence[Union[UUID, str]],
-        pipeline_settings: Dict[str, "BaseSettings"],
-        pipeline_extra: Dict[str, Any],
-=======
->>>>>>> b23b5428
         stack: "Stack",
         step_config: Optional["StepConfigurationUpdate"],
         pipeline_configuration: "PipelineConfiguration",
@@ -479,15 +462,6 @@
 
         Args:
             invocation: The step invocation to compile.
-<<<<<<< HEAD
-            pipeline_environment: Environment variables configured for the
-                pipeline.
-            pipeline_secrets: Secrets configured for the pipeline.
-            pipeline_settings: Settings configured on the
-                pipeline of the step.
-            pipeline_extra: Extra values configured on the pipeline of the step.
-=======
->>>>>>> b23b5428
             stack: The stack on which the pipeline will be run.
             step_config: Run configuration for the step.
             pipeline_configuration: Configuration for the pipeline.
@@ -509,7 +483,6 @@
             step.configuration.settings, stack=stack
         )
         step_spec = self._get_step_spec(invocation=invocation)
-        step_environment = step.configuration.environment
         step_secrets = secret_utils.resolve_and_verify_secrets(
             step.configuration.secrets
         )
@@ -518,24 +491,7 @@
             configuration_level=ConfigurationLevel.STEP,
             stack=stack,
         )
-<<<<<<< HEAD
-        step_extra = step.configuration.extra
-        step_on_failure_hook_source = step.configuration.failure_hook_source
-        step_on_success_hook_source = step.configuration.success_hook_source
-
         step.configure(
-            environment=pipeline_environment,
-            settings=pipeline_settings,
-            secrets=pipeline_secrets,
-            extra=pipeline_extra,
-            on_failure=pipeline_failure_hook_source,
-            on_success=pipeline_success_hook_source,
-            merge=False,
-        )
-=======
->>>>>>> b23b5428
-        step.configure(
-            environment=step_environment,
             secrets=step_secrets,
             settings=step_settings,
             merge=False,
