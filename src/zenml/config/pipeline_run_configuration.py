--- conflicted
+++ resolved
@@ -66,23 +66,6 @@
         default=None, description="The schedule on which to run the pipeline."
     )
     build: Union[PipelineBuildBase, UUID, None] = Field(
-<<<<<<< HEAD
-        default=None, union_mode="left_to_right"
-    )
-    steps: Dict[str, StepConfigurationUpdate] = {}
-    settings: Dict[str, SerializeAsAny[BaseSettings]] = {}
-    tags: Optional[List[Union[str, Tag]]] = None
-    extra: Dict[str, Any] = {}
-    model: Optional[Model] = None
-    parameters: Optional[Dict[str, Any]] = None
-    retry: Optional[StepRetryConfig] = None
-    failure_hook_source: Optional[SourceWithValidator] = None
-    success_hook_source: Optional[SourceWithValidator] = None
-    init_hook_source: Optional[SourceWithValidator] = None
-    cleanup_hook_source: Optional[SourceWithValidator] = None
-    substitutions: Dict[str, str] = {}
-    cache_policy: Optional[CachePolicyWithValidator] = None
-=======
         default=None,
         union_mode="left_to_right",
         description="The build to use for the pipeline run.",
@@ -132,5 +115,4 @@
     cache_policy: Optional[CachePolicyWithValidator] = Field(
         default=None,
         description="The cache policy for all steps of the pipeline run.",
-    )
->>>>>>> ee19843a
+    )