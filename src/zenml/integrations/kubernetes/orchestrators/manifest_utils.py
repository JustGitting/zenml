--- conflicted
+++ resolved
@@ -106,7 +106,6 @@
     labels: Optional[Dict[str, str]] = None,
     mount_local_stores: bool = False,
     owner_references: Optional[List[k8s_client.V1OwnerReference]] = None,
-    extra_labels: Optional[Dict[str, str]] = None,
     termination_grace_period_seconds: Optional[int] = 30,
 ) -> k8s_client.V1Pod:
     """Build a Kubernetes pod manifest for a ZenML run or step.
@@ -165,21 +164,14 @@
     if service_account_name is not None:
         pod_spec.service_account_name = service_account_name
 
-<<<<<<< HEAD
     # Apply pod settings if provided
-=======
     labels = labels or {}
 
->>>>>>> 331eaef8
     if pod_settings:
         add_pod_settings(pod_spec, pod_settings)
 
-    labels = {}
-
     if pod_settings and pod_settings.labels:
         labels.update(pod_settings.labels)
-    if extra_labels:
-        labels.update(extra_labels)
 
     pod_metadata = k8s_client.V1ObjectMeta(
         name=pod_name,
