--- conflicted
+++ resolved
@@ -238,7 +238,6 @@
                 )
             )
 
-<<<<<<< HEAD
             if orchestrator.config.pass_zenml_token_as_secret:
                 env.pop("ZENML_STORE_API_TOKEN", None)
                 secret_name = orchestrator.get_token_secret_name(deployment.id)
@@ -253,24 +252,6 @@
                         },
                     }
                 )
-=======
-        # Define Kubernetes pod manifest.
-        pod_manifest = build_pod_manifest(
-            pod_name=pod_name,
-            image_name=image,
-            command=step_command,
-            args=step_args,
-            env=env,
-            privileged=settings.privileged,
-            pod_settings=pod_settings,
-            service_account_name=settings.step_pod_service_account_name
-            or settings.service_account_name,
-            mount_local_stores=mount_local_stores,
-            owner_references=owner_references,
-            termination_grace_period_seconds=settings.pod_stop_grace_period,
-            labels=step_pod_labels,
-        )
->>>>>>> 6835c5bc
 
             # Define Kubernetes pod manifest.
             pod_manifest = build_pod_manifest(
@@ -285,6 +266,7 @@
                 or settings.service_account_name,
                 mount_local_stores=mount_local_stores,
                 owner_references=owner_references,
+                termination_grace_period_seconds=settings.pod_stop_grace_period,
                 labels=step_pod_labels,
             )
 
@@ -322,98 +304,9 @@
         def finalize_run(node_states: Dict[str, NodeStatus]) -> None:
             """Finalize the run.
 
-<<<<<<< HEAD
             Args:
                 node_states: The states of the nodes.
             """
-=======
-            for step_name, node_state in node_states.items():
-                if node_state != NodeStatus.FAILED:
-                    continue
-
-                pipeline_failed = True
-
-                if step_run := step_runs.get(step_name, None):
-                    # Try to update the step run status, if it exists and is in
-                    # a transient state.
-                    if step_run and step_run.status in {
-                        ExecutionStatus.INITIALIZING,
-                        ExecutionStatus.RUNNING,
-                    }:
-                        publish_utils.publish_failed_step_run(step_run.id)
-
-            # If any steps failed and the pipeline run is still in a transient
-            # state, we need to mark it as failed.
-            if pipeline_failed and pipeline_run.status in {
-                ExecutionStatus.INITIALIZING,
-                ExecutionStatus.RUNNING,
-            }:
-                publish_utils.publish_failed_pipeline_run(pipeline_run.id)
-        except AuthorizationException:
-            # If a step of the pipeline failed or all of them completed
-            # successfully, the pipeline run will be finished and the API token
-            # will be invalidated. We catch this exception and do nothing here,
-            # as the pipeline run status will already have been published.
-            pass
-
-    def check_pipeline_cancellation() -> bool:
-        """Check if the pipeline should continue execution.
-
-        Returns:
-            True if execution should continue, False if it should stop.
-        """
-        try:
-            run = client.get_pipeline_run(
-                name_id_or_prefix=pipeline_run.id,
-                project=pipeline_run.project_id,
-                hydrate=False,  # We only need status, not full hydration
-            )
-
-            # If the run is STOPPING or STOPPED, we should stop the execution
-            if run.status in [
-                ExecutionStatus.STOPPING,
-                ExecutionStatus.STOPPED,
-            ]:
-                logger.info(
-                    f"Pipeline run is in {run.status} state, stopping execution"
-                )
-                return False
-
-            return True
-
-        except Exception as e:
-            # If we can't check the status, assume we should continue
-            logger.warning(
-                f"Failed to check pipeline cancellation status: {e}"
-            )
-            return True
-
-    parallel_node_startup_waiting_period = (
-        orchestrator.config.parallel_step_startup_waiting_period or 0.0
-    )
-
-    pipeline_dag = {
-        step_name: step.spec.upstream_steps
-        for step_name, step in deployment.step_configurations.items()
-    }
-    try:
-        ThreadedDagRunner(
-            dag=pipeline_dag,
-            run_fn=run_step_on_kubernetes,
-            preparation_fn=pre_step_run,
-            finalize_fn=finalize_run,
-            check_fn=check_pipeline_cancellation,
-            parallel_node_startup_waiting_period=parallel_node_startup_waiting_period,
-            max_parallelism=pipeline_settings.max_parallelism,
-        ).run()
-        logger.info("Orchestration pod completed.")
-    finally:
-        if (
-            orchestrator.config.pass_zenml_token_as_secret
-            and deployment.schedule is None
-        ):
-            secret_name = orchestrator.get_token_secret_name(deployment.id)
->>>>>>> 6835c5bc
             try:
                 # Some steps may have failed because the pods could not be created.
                 # We need to check for this and mark the step run as failed if so.
@@ -426,7 +319,6 @@
                 step_runs = fetch_step_runs_by_names(
                     step_run_names=failed_step_names, pipeline_run=pipeline_run
                 )
-<<<<<<< HEAD
 
                 for step_name, node_state in node_states.items():
                     if node_state != NodeStatus.FAILED:
@@ -457,6 +349,38 @@
                 # as the pipeline run status will already have been published.
                 pass
 
+        def check_pipeline_cancellation() -> bool:
+            """Check if the pipeline should continue execution.
+
+            Returns:
+                True if execution should continue, False if it should stop.
+            """
+            try:
+                run = client.get_pipeline_run(
+                    name_id_or_prefix=pipeline_run.id,
+                    project=pipeline_run.project_id,
+                    hydrate=False,  # We only need status, not full hydration
+                )
+
+                # If the run is STOPPING or STOPPED, we should stop the execution
+                if run.status in [
+                    ExecutionStatus.STOPPING,
+                    ExecutionStatus.STOPPED,
+                ]:
+                    logger.info(
+                        f"Pipeline run is in {run.status} state, stopping execution"
+                    )
+                    return False
+
+                return True
+
+            except Exception as e:
+                # If we can't check the status, assume we should continue
+                logger.warning(
+                    f"Failed to check pipeline cancellation status: {e}"
+                )
+                return True
+
         parallel_node_startup_waiting_period = (
             orchestrator.config.parallel_step_startup_waiting_period or 0.0
         )
@@ -471,6 +395,7 @@
                 run_fn=run_step_on_kubernetes,
                 preparation_fn=pre_step_run,
                 finalize_fn=finalize_run,
+                check_fn=check_pipeline_cancellation,
                 parallel_node_startup_waiting_period=parallel_node_startup_waiting_period,
                 max_parallelism=pipeline_settings.max_parallelism,
             ).run()
@@ -487,14 +412,10 @@
                         namespace=namespace,
                         secret_name=secret_name,
                     )
-                except k8s_client.rest.ApiException as e:
+                except ApiException as e:
                     logger.error(
                         f"Error cleaning up secret {secret_name}: {e}"
                     )
-=======
-            except ApiException as e:
-                logger.error(f"Error cleaning up secret {secret_name}: {e}")
->>>>>>> 6835c5bc
 
 
 if __name__ == "__main__":
