--- conflicted
+++ resolved
@@ -191,18 +191,9 @@
         """
         msg = f"'{self.name}' Kubeflow orchestrator error: "
 
-<<<<<<< HEAD
         def _validate_kube_context(
             kubernetes_context: str,
         ) -> Tuple[bool, str]:
-=======
-        def _validate_local_requirements(stack: "Stack") -> Tuple[bool, str]:
-            container_registry = stack.container_registry
-
-            # should not happen, because the stack validation takes care of
-            # this, but just in case
-            assert container_registry is not None
->>>>>>> 7f75d5f6
 
             contexts, active_context = self.get_kubernetes_contexts()
 
