#  Copyright (c) ZenML GmbH 2022. All Rights Reserved.
#
#  Licensed under the Apache License, Version 2.0 (the "License");
#  you may not use this file except in compliance with the License.
#  You may obtain a copy of the License at:
#
#       https://www.apache.org/licenses/LICENSE-2.0
#
#  Unless required by applicable law or agreed to in writing, software
#  distributed under the License is distributed on an "AS IS" BASIS,
#  WITHOUT WARRANTIES OR CONDITIONS OF ANY KIND, either express
#  or implied. See the License for the specific language governing
#  permissions and limitations under the License.
"""Implementation of the ZenML Stack Component class."""
import textwrap
from abc import ABC
from datetime import datetime
from typing import TYPE_CHECKING, Any, Dict, Optional, Set
from uuid import UUID

from pydantic import BaseModel, Extra, root_validator

from zenml.enums import StackComponentType
from zenml.exceptions import StackComponentInterfaceError
from zenml.logger import get_logger
from zenml.models import ComponentModel
from zenml.utils import secret_utils

if TYPE_CHECKING:
    from zenml.pipelines import BasePipeline
    from zenml.runtime_configuration import RuntimeConfiguration
    from zenml.stack import Stack, StackValidator

logger = get_logger(__name__)


class StackComponentConfig(BaseModel, ABC):
    """Base class for all ZenML stack component configs."""

    def __init__(self, **kwargs: Any) -> None:
        """Ensures that secret references don't clash with pydantic validation.

        StackComponents allow the specification of all their string attributes
        using secret references of the form `{{secret_name.key}}`. This however
        is only possible when the stack component does not perform any explicit
        validation of this attribute using pydantic validators. If this were
        the case, the validation would run on the secret reference and would
        fail or in the worst case, modify the secret reference and lead to
        unexpected behavior. This method ensures that no attributes that require
        custom pydantic validation are set as secret references.

        Args:
            **kwargs: Arguments to initialize this stack component.

        Raises:
            ValueError: If an attribute that requires custom pydantic validation
                is passed as a secret reference, or if the `name` attribute
                was passed as a secret reference.
        """
        for key, value in kwargs.items():
            try:
                field = self.__class__.__fields__[key]
            except KeyError:
                # Value for a private attribute or non-existing field, this
                # will fail during the upcoming pydantic validation
                continue

            if value is None:
                continue

            if not secret_utils.is_secret_reference(value):
                if secret_utils.is_secret_field(field):
                    logger.warning(
                        "You specified a plain-text value for the sensitive "
                        f"attribute `{key}` for a `{self.__class__.__name__}` "
                        "stack component. This is currently only a warning, "
                        "but future versions of ZenML will require you to pass "
                        "in sensitive information as secrets. Check out the "
                        "documentation on how to configure your stack "
                        "components with secrets here: "
                        "https://docs.zenml.io/developer-guide/advanced-usage/secret-references"
                    )
                continue

            requires_validation = field.pre_validators or field.post_validators
            if requires_validation:
                raise ValueError(
                    f"Passing the stack component attribute `{key}` as a "
                    "secret reference is not allowed as additional validation "
                    "is required for this attribute."
                )

        super().__init__(**kwargs)

    @property
    def required_secrets(self) -> Set[secret_utils.SecretReference]:
        """All required secrets for this stack component.

        Returns:
            The required secrets of this stack component.
        """
        return {
            secret_utils.parse_secret_reference(v)
            for v in self.dict().values()
            if secret_utils.is_secret_reference(v)
        }

    def __custom_getattribute__(self, key: str) -> Any:
        """Returns the (potentially resolved) attribute value for the given key.

        An attribute value may be either specified directly, or as a secret
        reference. In case of a secret reference, this method resolves the
        reference and returns the secret value instead.

        Args:
            key: The key for which to get the attribute value.

        Raises:
            RuntimeError: If the stack component is not part of the active
                stack, or the active stack is missing a secrets manager.
            KeyError: If the secret or secret key don't exist.

        Returns:
            The (potentially resolved) attribute value.
        """
        value = super().__getattribute__(key)

        if not secret_utils.is_secret_reference(value):
            return value

        # A stack component can be part of many stacks, and currently a
        # secrets manager is associated with a stack. This means we're
        # not able to identify the 'correct' secrets manager that the user
        # wanted to resolve the secrets in a general way. We therefore
        # limit secret resolving to components of the active stack.
        if not self._is_part_of_active_stack():
            raise RuntimeError(
                f"Failed to resolve secret reference for attribute {key} "
                f"of stack component `{self}`: The stack component is not "
                "part of the active stack and therefore can't have it's "
                "secret references resolved. If you want to access attributes "
                "of this stack component which reference secrets, set a stack "
                "which includes both this component and a secrets manager as "
                "your active stack: `zenml stack set <STACK_NAME>`."
            )

        from zenml.repository import Repository

        secrets_manager = Repository().active_stack.secrets_manager
        if not secrets_manager:
            raise RuntimeError(
                f"Failed to resolve secret reference for attribute {key} "
                f"of stack component `{self}`: The active stack does not "
                "have a secrets manager."
            )

        secret_ref = secret_utils.parse_secret_reference(value)
        try:
            secret = secrets_manager.get_secret(secret_ref.name)
        except KeyError:
            raise KeyError(
                f"Failed to resolve secret reference for attribute {key} "
                f"of stack component `{self}`: The secret "
                f"{secret_ref.name} does not exist."
            )

        try:
            secret_value = secret.content[secret_ref.key]
        except KeyError:
            raise KeyError(
                f"Failed to resolve secret reference for attribute {key} "
                f"of stack component `{self}`: The secret "
                f"{secret_ref.name} does not contain a value for key "
                f"{secret_ref.key}. Available keys: {set(secret.content)}."
            )

        return str(secret_value)

    def _is_part_of_active_stack(self) -> bool:
        """Checks if this config belongs to a component in the active stack.

        Returns:
            True if this config belongs to a component in the active stack,
            False otherwise.
        """
        from zenml.repository import Repository

        for component in Repository().active_stack.components.values():
            if component.config == self:
                return True
        return False

    if not TYPE_CHECKING:
        # When defining __getattribute__, mypy allows accessing non-existent
        # attributes without failing
        # (see https://github.com/python/mypy/issues/13319).
        __getattribute__ = __custom_getattribute__

    class Config:
        """Pydantic configuration class."""

        # public attributes are immutable
        allow_mutation = False
        # all attributes with leading underscore are private and therefore
        # are mutable and not included in serialization
        underscore_attrs_are_private = True
        # prevent extra attributes during model initialization
        extra = Extra.forbid


class StackComponent:
    """Abstract StackComponent class for all components of a ZenML stack."""

    def __init__(
        self,
        name: str,
        id: UUID,
        config: StackComponentConfig,
        flavor: str,
        type: StackComponentType,
        user: UUID,
        project: UUID,
        created: datetime,
        updated: datetime,
        *args: Any,
        **kwargs: Any,
    ):
<<<<<<< HEAD
        if secret_utils.is_secret_reference(name):
            raise ValueError(
                "Passing the `name` attribute of a stack component as a "
                "secret reference is not allowed."
            )

=======
        """Initializes a StackComponent.

        Args:
            name: The name of the component.
            id: The unique ID of the component.
            config: The config of the component.
            flavor: The flavor of the component.
            type: The type of the component.
            user: The ID of the user who created the component.
            project: The ID of the project the component belongs to.
            created: The creation time of the component.
            updated: The last update time of the component.
            *args: Additional positional arguments.
            **kwargs: Additional keyword arguments.
        """
>>>>>>> 6b3660d0
        self.id = id
        self.name = name
        self._config = config
        self.flavor = flavor
        self.type = type
        self.user = user
        self.project = project
        self.created = created
        self.updated = updated

    @classmethod
    def from_model(cls, component_model: "ComponentModel") -> "StackComponent":
        """Creates a StackComponent from a ComponentModel.

        Args:
            component_model: The ComponentModel to create the StackComponent

        Returns:
            The created StackComponent.
        """
        from zenml.repository import Repository

        flavor_model = Repository().get_flavor_by_name_and_type(
            name=component_model.flavor,
            component_type=component_model.type,
        )

        try:
            from zenml.stack import Flavor

            flavor = Flavor.from_model(flavor_model)
        except (ModuleNotFoundError, ImportError, NotImplementedError) as err:
            raise ImportError(
                f"Couldn't import flavor {flavor_model.name}: {err}"
            )

        configuration = flavor.config_class(**component_model.configuration)

        return flavor.implementation_class(
            user=component_model.user,
            project=component_model.project,
            name=component_model.name,
            id=component_model.id,
            config=configuration,
            flavor=component_model.flavor,
            type=component_model.type,
            created=component_model.created,
            updated=component_model.updated,
        )

    def to_model(self) -> "ComponentModel":
        """Converts a stack component to a model.

        Returns:
            The model representation of the stack component.
        """
        return ComponentModel(
            user=self.user,
            project=self.project,
            id=self.id,
            type=self.type,
            flavor=self.flavor,
            name=self.name,
            configuration=self.config.dict(),
            created=self.created,
            updated=self.updated,
        )

    @property
    def config(self) -> StackComponentConfig:
        """Returns the configuration of the stack component.

        This should be overwritten by any subclasses that define custom configs
        to return the correct config class.
        """
        return self._config

    @property
    def log_file(self) -> Optional[str]:
        """Optional path to a log file for the stack component.

        Returns:
            Optional path to a log file for the stack component.
        """
        # TODO [ENG-136]: Add support for multiple log files for a stack
        #  component. E.g. let each component return a generator that yields
        #  logs instead of specifying a single file path.
        return None

    @property
    def runtime_options(self) -> Dict[str, Any]:
        """Runtime options that are available to configure this component.

        The items of the dictionary should map option names (which can be used
        to configure the option in the `RuntimeConfiguration`) to default
        values for the option (or `None` if there is no default value).

        Returns:
            A dictionary of runtime options.
        """
        return {}

    @property
    def requirements(self) -> Set[str]:
        """Set of PyPI requirements for the component.

        Returns:
            A set of PyPI requirements for the component.
        """
        from zenml.integrations.utils import get_requirements_for_module

        return set(get_requirements_for_module(self.__module__))

    @property
    def local_path(self) -> Optional[str]:
        """Path to a local directory used by the component to store persistent information.

        This property should only be implemented by components that need to
        store persistent information in a directory on the local machine and
        also need that information to be available during pipeline runs.

        IMPORTANT: the path returned by this property must always be a path
        that is relative to the ZenML local store's directory. The local
        Kubeflow orchestrator relies on this convention to correctly mount the
        local folders in the Kubeflow containers. This is an example of a valid
        path:

        ```python
        from zenml.config.global_config import GlobalConfiguration

        ...

        @property
        def local_path(self) -> Optional[str]:

            return os.path.join(
                GlobalConfiguration().local_stores_path,
                str(self.uuid),
            )
        ```

        Returns:
            A path to a local directory used by the component to store
            persistent information.
        """
        return None

    def prepare_pipeline_deployment(
        self,
        pipeline: "BasePipeline",
        stack: "Stack",
        runtime_configuration: "RuntimeConfiguration",
    ) -> None:
        """Prepares deploying the pipeline.

        This method gets called immediately before a pipeline is deployed.
        Subclasses should override it if they require runtime configuration
        options or if they need to run code before the pipeline deployment.

        Args:
            pipeline: The pipeline that will be deployed.
            stack: The stack on which the pipeline will be deployed.
            runtime_configuration: Contains all the runtime configuration
                options specified for the pipeline run.
        """

    def prepare_pipeline_run(self) -> None:
        """Prepares running the pipeline."""

    def cleanup_pipeline_run(self) -> None:
        """Cleans up resources after the pipeline run is finished."""

    def prepare_step_run(self) -> None:
        """Prepares running a step."""

    def cleanup_step_run(self) -> None:
        """Cleans up resources after the step run is finished."""

    @property
    def post_registration_message(self) -> Optional[str]:
        """Optional message that will be printed after the stack component is registered.

        Returns:
            An optional message.
        """
        return None

    @property
    def validator(self) -> Optional["StackValidator"]:
        """The optional validator of the stack component.

        This validator will be called each time a stack with the stack
        component is initialized. Subclasses should override this property
        and return a `StackValidator` that makes sure they're not included in
        any stack that they're not compatible with.

        Returns:
            An optional `StackValidator` instance.
        """
        return None

    @property
    def is_provisioned(self) -> bool:
        """If the component provisioned resources to run.

        Returns:
            True if the component provisioned resources to run.
        """
        return True

    @property
    def is_running(self) -> bool:
        """If the component is running.

        Returns:
            True if the component is running.
        """
        return True

    @property
    def is_suspended(self) -> bool:
        """If the component is suspended.

        Returns:
            True if the component is suspended.
        """
        return not self.is_running

    def provision(self) -> None:
        """Provisions resources to run the component.

        Raises:
            NotImplementedError: If the component does not implement this
                method.
        """
        raise NotImplementedError(
            f"Provisioning resources not implemented for {self}."
        )

    def deprovision(self) -> None:
        """Deprovisions all resources of the component.

        Raises:
            NotImplementedError: If the component does not implement this
                method.
        """
        raise NotImplementedError(
            f"Deprovisioning resource not implemented for {self}."
        )

    def resume(self) -> None:
        """Resumes the provisioned resources of the component.

        Raises:
            NotImplementedError: If the component does not implement this
                method.
        """
        raise NotImplementedError(
            f"Resuming provisioned resources not implemented for {self}."
        )

    def suspend(self) -> None:
        """Suspends the provisioned resources of the component.

        Raises:
            NotImplementedError: If the component does not implement this
                method.
        """
        raise NotImplementedError(
            f"Suspending provisioned resources not implemented for {self}."
        )

    def __repr__(self) -> str:
        """String representation of the stack component.

        Returns:
            A string representation of the stack component.
        """
        attribute_representation = ", ".join(
            f"{key}={value}" for key, value in self.config.dict().items()
        )
        return (
            f"{self.__class__.__qualname__}(type={self.type}, "
            f"flavor={self.flavor}, {attribute_representation})"
        )

    def __str__(self) -> str:
        """String representation of the stack component.

        Returns:
            A string representation of the stack component.
        """
        return self.__repr__()

    @root_validator(skip_on_failure=True)
    def _ensure_stack_component_complete(cls, values: Dict[str, Any]) -> Any:
        """Ensures that the stack component is complete.

        Args:
            values: The values of the stack component.

        Returns:
            The values of the stack component.

        Raises:
            StackComponentInterfaceError: If the stack component is not
                implemented correctly.
        """
        try:
            stack_component_type = getattr(cls, "type")
            assert stack_component_type in StackComponentType
        except (AttributeError, AssertionError):
            raise StackComponentInterfaceError(
                textwrap.dedent(
                    """
                    When you are working with any classes which subclass from
                    `zenml.stack.StackComponent` please make sure that your
                    class has a ClassVar named `type` and its value is set to a
                    `StackComponentType` from `from zenml.enums import
                    StackComponentType`.

                    In most of the cases, this is already done for you within
                    the implementation of the base concept.

                    Example:

                    class BaseArtifactStore(StackComponent):
                        # Instance Variables
                        path: str

                        # Class Variables
                        type: ClassVar[StackComponentType] = StackComponentType.ARTIFACT_STORE
                    """
                )
            )

        try:
            getattr(cls, "flavor")
        except AttributeError:
            raise StackComponentInterfaceError(
                textwrap.dedent(
                    """
                    When you are working with any classes which subclass from
                    `zenml.stack.StackComponent` please make sure that your
                    class has a defined ClassVar `flavor`.

                    Example:

                    class LocalArtifactStore(BaseArtifactStore):

                        ...

                        # Define flavor as a ClassVar
                        flavor: ClassVar[str] = "local"

                        ...
                    """
                )
            )

        return values

    def __eq__(self, other: object) -> bool:
        """Checks if two stack components are equal.

        Args:
            other: The other stack component to compare to.

        Returns:
            True if the stack components are equal, False otherwise.
        """
        if isinstance(other, StackComponent):
            return self.to_model() == other.to_model()
        return NotImplemented<|MERGE_RESOLUTION|>--- conflicted
+++ resolved
@@ -225,14 +225,6 @@
         *args: Any,
         **kwargs: Any,
     ):
-<<<<<<< HEAD
-        if secret_utils.is_secret_reference(name):
-            raise ValueError(
-                "Passing the `name` attribute of a stack component as a "
-                "secret reference is not allowed."
-            )
-
-=======
         """Initializes a StackComponent.
 
         Args:
@@ -247,8 +239,16 @@
             updated: The last update time of the component.
             *args: Additional positional arguments.
             **kwargs: Additional keyword arguments.
-        """
->>>>>>> 6b3660d0
+
+        Raises:
+            ValueError: If a secret reference is passed as name.
+        """
+        if secret_utils.is_secret_reference(name):
+            raise ValueError(
+                "Passing the `name` attribute of a stack component as a "
+                "secret reference is not allowed."
+            )
+
         self.id = id
         self.name = name
         self._config = config
