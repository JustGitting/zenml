--- conflicted
+++ resolved
@@ -50,11 +50,7 @@
         ModelVersionSchema,
         OAuthDeviceSchema,
         PipelineBuildSchema,
-<<<<<<< HEAD
-        PipelineDeploymentSchema,
         PipelineEndpointSchema,
-=======
->>>>>>> c7e620d0
         PipelineRunSchema,
         PipelineSchema,
         PipelineSnapshotSchema,
