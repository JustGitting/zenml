--- conflicted
+++ resolved
@@ -37,11 +37,7 @@
         ModelSchema,
         ModelVersionSchema,
         PipelineBuildSchema,
-<<<<<<< HEAD
-        PipelineDeploymentSchema,
         PipelineEndpointSchema,
-=======
->>>>>>> c7e620d0
         PipelineRunSchema,
         PipelineSchema,
         PipelineSnapshotSchema,
