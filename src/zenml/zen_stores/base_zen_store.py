#  Copyright (c) ZenML GmbH 2022. All Rights Reserved.
#
#  Licensed under the Apache License, Version 2.0 (the "License");
#  you may not use this file except in compliance with the License.
#  You may obtain a copy of the License at:
#
#       https://www.apache.org/licenses/LICENSE-2.0
#
#  Unless required by applicable law or agreed to in writing, software
#  distributed under the License is distributed on an "AS IS" BASIS,
#  WITHOUT WARRANTIES OR CONDITIONS OF ANY KIND, either express
#  or implied. See the License for the specific language governing
#  permissions and limitations under the License.
"""Base Zen Store implementation."""
import base64
import json
import os
from abc import abstractmethod
from pathlib import Path, PurePath
from typing import Any, ClassVar, Dict, List, Optional, Type, Union
from uuid import UUID

from ml_metadata.proto import metadata_store_pb2
from pydantic import BaseModel

from zenml.config.store_config import StoreConfiguration
from zenml.enums import ExecutionStatus, StackComponentType, StoreType
from zenml.logger import get_logger
from zenml.models import ComponentModel, FlavorModel, StackModel
from zenml.models.code_models import CodeRepositoryModel
from zenml.models.pipeline_models import (
    PipelineModel,
    PipelineRunModel,
    StepModel,
)
from zenml.models.user_management_models import (
    ProjectModel,
    RoleModel,
    TeamModel,
    UserModel,
)
from zenml.post_execution import ArtifactView
from zenml.utils import io_utils
from zenml.utils.analytics_utils import AnalyticsEvent, track_event

logger = get_logger(__name__)

DEFAULT_USERNAME = "default"
DEFAULT_PROJECT_NAME = "default"
DEFAULT_STACK_NAME = "default"


class BaseZenStore(BaseModel):
    """Base class for accessing and persisting ZenML core objects.

    Attributes:
        config: The configuration of the store.
        track_analytics: Only send analytics if set to `True`.
    """

    config: StoreConfiguration
    track_analytics: bool = True

    TYPE: ClassVar[StoreType]
    CONFIG_TYPE: ClassVar[Type[StoreConfiguration]]

    def __init__(
        self,
        skip_default_registrations: bool = False,
        **kwargs: Any,
    ) -> None:
        """Create and initialize a store.

        Args:
            skip_default_registrations: If `True`, the creation of the default
                stack and user in the store will be skipped.
            **kwargs: Additional keyword arguments to pass to the Pydantic
                constructor.

        Raises:
            RuntimeError: If the store cannot be initialized.
        """
        super().__init__(**kwargs)

        try:
            self._initialize()
        except Exception as e:
            raise RuntimeError(
                f"Error initializing {self.type.value} store with URL "
                f"'{self.url}': {str(e)}"
            ) from e

        if not skip_default_registrations:
            self._initialize_database()

    @staticmethod
    def get_store_class(type: StoreType) -> Type["BaseZenStore"]:
        """Returns the class of the given store type.

        Args:
            type: The type of the store to get the class for.

        Returns:
            The class of the given store type or None if the type is unknown.

        Raises:
            TypeError: If the store type is unsupported.
        """
        from zenml.zen_stores.sql_zen_store import SqlZenStore

        # from zenml.zen_stores.rest_zen_store import RestZenStore

        store_class = {
            StoreType.SQL: SqlZenStore,
            # StoreType.REST: RestZenStore,
        }.get(type)

        if store_class is None:
            raise TypeError(
                f"No store implementation found for store type "
                f"`{type.value}`."
            )

        return store_class

    @staticmethod
    def create_store(
        config: StoreConfiguration,
        skip_default_registrations: bool = False,
        **kwargs: Any,
    ) -> "BaseZenStore":
        """Create and initialize a store from a store configuration.

        Args:
            config: The store configuration to use.
            skip_default_registrations: If `True`, the creation of the default
                stack and user in the store will be skipped.
            **kwargs: Additional keyword arguments to pass to the store class

        Returns:
            The initialized store.
        """
        logger.debug(f"Creating store with config '{config}'...")
        store_class = BaseZenStore.get_store_class(config.type)
        store = store_class(
            config=config,
            skip_default_registrations=skip_default_registrations,
        )
        return store

    @staticmethod
    def get_default_store_config(path: str) -> StoreConfiguration:
        """Get the default store configuration.

        The default store is a SQLite store that saves the DB contents on the
        local filesystem.

        Args:
            path: The local path where the store DB will be stored.

        Returns:
            The default store configuration.
        """
        from zenml.zen_stores.sql_zen_store import (
            SqlZenStore,
            SqlZenStoreConfiguration,
        )

        config = SqlZenStoreConfiguration(
            type=StoreType.SQL, url=SqlZenStore.get_local_url(path)
        )
        return config

    def _initialize_database(self) -> None:
        """Initialize the database on first use."""
        self.create_default_user()
        self.create_default_project()
        if self.stacks_empty:
            logger.info("Initializing database...")
            self.register_default_stack()

    @property
    def default_user_id(self) -> UUID:
        """Get the ID of the default user, or None if it doesn't exist."""
        try:
            return self.get_user(DEFAULT_USERNAME).id
        except KeyError:
            return None

    @property
    def default_project_id(self) -> str:
        """Get the ID of the default project, or None if it doesn't exist."""
        try:
            return self.get_project(DEFAULT_PROJECT_NAME).id
        except KeyError:
            return None

    def create_default_user(self) -> None:
        """Creates a default user."""
        if not self.default_user_id:
            self._track_event(AnalyticsEvent.CREATED_DEFAULT_USER)
            self._create_user(UserModel(name=DEFAULT_USERNAME))

    def create_default_project(self) -> None:
        """Creates a default project."""
        if not self.default_project_id:
            self._track_event(AnalyticsEvent.CREATED_DEFAULT_PROJECT)
            self._create_project(ProjectModel(name=DEFAULT_PROJECT_NAME))

    def register_default_stack(self) -> None:
        """Populates the store with the default Stack.

        The default stack contains a local orchestrator and a local artifact
        store.
        """
        from zenml.config.global_config import GlobalConfiguration

        orchestrator_config = {}
        encoded_orchestrator_config = base64.urlsafe_b64encode(
            json.dumps(orchestrator_config).encode()
        )
        # Register the default orchestrator
        # try:
        orchestrator = self.register_stack_component(
            user_id=self.default_user_id,
            project_id=self.default_project_id,
            component=ComponentModel(
                name="default",
                type=StackComponentType.ORCHESTRATOR,
                flavor_name="default",
                configuration=encoded_orchestrator_config,
            ),
        )
        # except StackComponentExistsError:
        #     logger.warning("Default Orchestrator exists already, "
        #                    "skipping creation ...")

        # Register the default artifact store
        artifact_store_path = os.path.join(
            GlobalConfiguration().config_directory,
            "local_stores",
            "default_local_store",
        )
        io_utils.create_dir_recursive_if_not_exists(artifact_store_path)
        artifact_store_config = {"path": artifact_store_path}
        encoded_artifact_store_config = base64.urlsafe_b64encode(
            json.dumps(artifact_store_config).encode()
        )
        # try:
        artifact_store = self.register_stack_component(
            user_id=self.default_user_id,
            project_id=self.default_project_id,
            component=ComponentModel(
                name="default",
                type=StackComponentType.ARTIFACT_STORE,
                flavor_name="default",
                configuration=encoded_artifact_store_config,
            ),
        )
        # except StackComponentExistsError:
        #     logger.warning("Default Artifact Store exists already, "
        #                    "skipping creation ...")

        components = {c.type: c for c in [orchestrator, artifact_store]}
        # Register the default stack
        stack = StackModel(
            name="default", components=components, is_shared=True
        )
        self._register_stack(
            user_id=self.default_user_id,
            project_id=self.default_project_id,
            stack=stack,
        )
        self._track_event(
            AnalyticsEvent.REGISTERED_DEFAULT_STACK,
        )

    @property
    def stacks(self) -> List[StackModel]:
        """All stacks registered in this zen store.

        Returns:
            A list of all stacks registered in this zen store.
        """
        return self.list_stacks(project_id=self.default_project_id)

    @property
    def url(self) -> str:
        """The URL of the store.

        Returns:
            The URL of the store.
        """
        return self.config.url

    @property
    def type(self) -> StoreType:
        """The type of the store.

        Returns:
            The type of the store.
        """
        return self.TYPE

    # Static methods:

    @staticmethod
    @abstractmethod
    def get_path_from_url(url: str) -> Optional[Path]:
        """Get the path from a URL, if it points or is backed by a local file.

        Args:
            url: The URL to get the path from.

        Returns:
            The local path backed by the URL, or None if the URL is not backed
            by a local file or directory
        """

    @staticmethod
    @abstractmethod
    def get_local_url(path: str) -> str:
        """Get a local URL for a given local path.

        Args:
            path: the path string to build a URL out of.

        Returns:
            Url pointing to the path for the store type.
        """

    @staticmethod
    @abstractmethod
    def validate_url(url: str) -> str:
        """Check if the given url is valid.

        The implementation should raise a ValueError if the url is invalid.

        Args:
            url: The url to check.

        Returns:
            The modified url, if it is valid.
        """

    @classmethod
    @abstractmethod
    def copy_local_store(
        cls,
        config: StoreConfiguration,
        path: str,
        load_config_path: Optional[PurePath] = None,
    ) -> StoreConfiguration:
        """Copy a local store to a new location.

        Use this method to create a copy of a store database to a new location
        and return a new store configuration pointing to the database copy. This
        only applies to stores that use the local filesystem to store their
        data. Calling this method for remote stores simply returns the input
        store configuration unaltered.

        Args:
            config: The configuration of the store to copy.
            path: The new local path where the store DB will be copied.
            load_config_path: path that will be used to load the copied store
                database. This can be set to a value different from `path`
                if the local database copy will be loaded from a different
                environment, e.g. when the database is copied to a container
                image and loaded using a different absolute path. This will be
                reflected in the paths and URLs encoded in the copied store
                configuration.

        Returns:
            The store configuration of the copied store.
        """

    # Public Interface:

    # .--------.
    # | STACKS |
    # '--------'

    @property
    @abstractmethod
    def stacks_empty(self) -> bool:
        """Check if the store is empty (no stacks are configured).

        The implementation of this method should check if the store is empty
        without having to load all the stacks from the persistent storage.

        Returns:
            True if the store is empty, False otherwise.
        """

    # TODO: [ALEX] add filtering param(s)
    def list_stacks(
        self,
        project_id: str,
        user_id: Optional[UUID] = None,
        name: Optional[str] = None,
        is_shared: Optional[bool] = None,
    ) -> List[StackModel]:
        """List all stacks within the filter.

        Args:
            project_id: Id of the Project containing the stack components
            user_id: Optionally filter stack components by the owner
            name: Optionally filter stack component by name
            is_shared: Optionally filter out stack component by the `is_shared`
                       flag
        Returns:
            A list of all stacks.
        """
        return self._list_stacks(project_id, user_id, name, is_shared)

    @abstractmethod
    def _list_stacks(
        self,
        project_id: str,
        owner: Optional[UUID] = None,
        name: Optional[str] = None,
        is_shared: Optional[bool] = None,
    ) -> List[StackModel]:
        """List all stacks within the filter.

        Args:
            project_id: Id of the Project containing the stack components
            user_id: Optionally filter stack components by the owner
            name: Optionally filter stack component by name
            is_shared: Optionally filter out stack component by the `is_shared`
                       flag
        Returns:
            A list of all stacks.
        """

    @abstractmethod
    def _initialize(self) -> None:
        """Initialize the store.

        This method is called immediately after the store is created. It should
        be used to set up the backend (database, connection etc.).
        """

    def get_stack(self, stack_id: UUID) -> StackModel:
        """Get a stack by id.

        Args:
            stack_id: The id of the stack to get.

        Returns:
            The stack with the given id.

        Raises:
            KeyError: if the stack doesn't exist.
        """
        return self._get_stack(stack_id)

    @abstractmethod
    def _get_stack(self, stack_id: UUID) -> StackModel:
        """Get a stack by ID.

        Args:
            stack_id: The ID of the stack to get.

        Returns:
            The stack.

        Raises:
            KeyError: if the stack doesn't exist.
        """

    def register_stack(
        self, user_id: UUID, project_id: str, stack: StackModel
    ) -> StackModel:
        """Register a new stack.

        Args:
            stack: The stack to register.
            user_id: The user that is registering this stack
            project_id: The project within which that stack is registered

        Returns:
            The registered stack.

        Raises:
            StackExistsError: In case a stack with that name is already owned
                by this user on this project.
        """
        metadata = {c.type.value: c.flavor for c in stack.components}
        metadata["store_type"] = self.type.value
        self._track_event(AnalyticsEvent.REGISTERED_STACK, metadata=metadata)
        return self._register_stack(
            stack=stack, user_id=user_id, project_id=project_id
        )

    @abstractmethod
    def _register_stack(
        self, user_id: UUID, project_id: str, stack: StackModel
    ) -> StackModel:
        """Register a new stack.

        Args:
            stack: The stack to register.
            user_id: The user that is registering this stack
            project_id: The project within which that stack is registered

        Returns:
            The registered stack.

        Raises:
            StackExistsError: In case a stack with that name is already owned
                by this user on this project.
        """

    # def _register_stack_and_stack_components(
    #     self,
    #     user_id: str,
    #     project_id: str,
    #     stack: StackModel
    # ) -> StackModel:
    #     """Register a new stack and all of its components.

    #     Args:
    #         stack: The stack to register.
    #         user_id: The user that is registering this stack
    #         project_id: The project within which that stack is registered

    #     Returns:
    #         The registered stack.

    #     Raises:
    #         StackExistsError: In case a stack with that name is already owned
    #             by this user on this project.
    #     """
    #     for component in stack.components:
    #         try:
    #             self._register_stack_component(
    #                 user_id=user_id,
    #                 project_id=project_id,
    #                 component=component
    #             )
    #         except StackComponentExistsError:
    #             pass
    #     return self._register_stack(
    #         user_id=user_id,
    #         project_id=project_id,
    #         stack=stack
    #     )

    def update_stack(
        self,
        stack_id: str,
        user: UserModel,
        project: ProjectModel,
        stack: StackModel,
    ) -> StackModel:
        """Update an existing stack.

        Args:
            stack_id: The id of the stack to update.
            stack: The stack to update.

        Returns:
            The updated stack.
        """
        metadata = {c.type.value: c.flavor for c in stack.components}
        metadata["store_type"] = self.type.value
        track_event(AnalyticsEvent.UPDATED_STACK, metadata=metadata)
        return self._update_stack(
            stack_id=stack_id, user=user, project=project, stack=stack
        )

    @abstractmethod
    def _update_stack(
        self,
        stack_id: str,
        user: UserModel,
        project: ProjectModel,
        stack: StackModel,
    ) -> StackModel:
        """Update a stack.

        Args:
            stack_id: The ID of the stack to update.
            stack: The stack to use for the update.

        Returns:
            The updated stack.

        Raises:
            KeyError: if the stack doesn't exist.
        """

    def delete_stack(self, stack_id: UUID) -> None:
        """Delete a stack.

        Args:
            stack_id: The id of the stack to delete.
        """
        # No tracking events, here for consistency
        self._delete_stack(stack_id)

    @abstractmethod
    def _delete_stack(self, stack_id: UUID) -> None:
        """Delete a stack.

        Args:
            stack_id: The ID of the stack to delete.

        Raises:
            KeyError: if the stack doesn't exist.
        """

    #  .-----------------.
    # | STACK COMPONENTS |
    # '------------------'

    # TODO: [ALEX] add filtering param(s)
    def list_stack_components(
        self,
        project_id: UUID,
        type: Optional[str] = None,
        flavor_name: Optional[str] = None,
        user_id: Optional[str] = None,
        name: Optional[str] = None,
        is_shared: Optional[bool] = None,
    ) -> List[ComponentModel]:
        """List all stack components within the filter.

        Args:
            project_id: Id of the Project containing the stack components
            type: Optionally filter by type of stack component
            flavor_name: Optionally filter by flavor
            user_id: Optionally filter stack components by the owner
            name: Optionally filter stack component by name
            is_shared: Optionally filter out stack component by the `is_shared`
                       flag

        Returns:
            All stack components currently registered.
        """
<<<<<<< HEAD
        return self._list_stack_components(project_id=project_id,
                                           type=type,
                                           flavor_name=flavor_name,
                                           user_id=user_id,
                                           name=name,
                                           is_shared=is_shared)
=======
        return self._list_stack_components(
            project_id=project_id,
            type=type,
            flavor_name=flavor_name,
            owner=owner,
            name=name,
            is_shared=is_shared,
        )
>>>>>>> b18fd585

    @abstractmethod
    def _list_stack_components(
        self,
        project_id: UUID,
        type: Optional[str] = None,
        flavor_name: Optional[str] = None,
        user_id: Optional[str] = None,
        name: Optional[str] = None,
        is_shared: Optional[bool] = None,
    ) -> List[ComponentModel]:
        """List all stack components within the filter.

        Args:
            project_id: Id of the Project containing the stack components
            type: Optionally filter by type of stack component
            flavor_name: Optionally filter by flavor
            owner: Optionally filter stack components by the owner
            name: Optionally filter stack component by name
            is_shared: Optionally filter out stack component by the `is_shared`
                       flag

        Returns:
            A list of all stack components.
        """

    def get_stack_component(self, component_id: UUID) -> ComponentModel:
        """Get a stack component by id.

        Args:
            component_id: The id of the stack component to get.

        Returns:
            The stack component with the given id.
        """
        return self._get_stack_component(component_id)

    @abstractmethod
    def _get_stack_component(self, component_id: UUID) -> ComponentModel:
        """Get a stack component by ID.

        Args:
            component_id: The ID of the stack component to get.

        Returns:
            The stack component.

        Raises:
            KeyError: if the stack component doesn't exist.
        """

    def register_stack_component(
        self, user_id: UUID, project_id: str, component: ComponentModel
    ) -> ComponentModel:
        """Create a stack component.

        Args:
            user_id: The user that created the stack component.
            project_id: The project the stack component is created in.
            component: The stack component to create.

        Returns:
            The created stack component.
        """
        return self._register_stack_component(
            user_id=user_id, project_id=project_id, component=component
        )

    @abstractmethod
    def _register_stack_component(
        self, user_id: UUID, project_id: str, component: ComponentModel
    ) -> ComponentModel:
        """Create a stack component.

        Args:
            user_id: The user that created the stack component.
            project_id: The project the stack component is created in.
            component: The stack component to create.

        Returns:
            The created stack component.
        """

    def update_stack_component(
        self,
        user_id: str,
        project_id: str,
        component_id: str,
        component: ComponentModel,
    ) -> ComponentModel:
        """Update an existing stack component.

        Args:
            user_id: The user that created the stack component.
            project_id: The project the stack component is created in.
            component_id: The id of the stack component to update.
            component: The stack component to use for the update.

        Returns:
            The updated stack component.
        """
        analytics_metadata = {
            "type": component.type.value,
            "flavor": component.flavor,
        }
        self._track_event(
            AnalyticsEvent.UPDATED_STACK_COMPONENT,
            metadata=analytics_metadata,
        )
        return self._update_stack_component(
            user_id, project_id, component_id, component
        )

    @abstractmethod
    def _update_stack_component(
        self,
        user_id: str,
        project_id: str,
        component_id: str,
        component: ComponentModel,
    ) -> ComponentModel:
        """Update an existing stack component.

        Args:
            user_id: The user that created the stack component.
            project_id: The project the stack component is created in.
            component_id: The id of the stack component to update.
            component: The stack component to use for the update.

        Returns:
            The updated stack component.

        Raises:
            KeyError: if the stack component doesn't exist.
        """

    def delete_stack_component(self, component_id: str) -> None:
        """Delete a stack component.

        Args:
            component_id: The id of the stack component to delete.

        Raises:
            KeyError: if the stack component doesn't exist.
        """
        self._delete_stack_component(component_id)

    @abstractmethod
    def _delete_stack_component(self, component_id: str) -> None:
        """Delete a stack component.

        Args:
            component_id: The ID of the stack component to delete.

        Raises:
            KeyError: if the stack component doesn't exist.
        """

    def get_stack_component_side_effects(
        self, component_id: str, run_id: str, pipeline_id: str, stack_id: str
    ) -> Dict[Any, Any]:
        """Get the side effects of a stack component.

        Args:
            component_id: The id of the stack component to get side effects for.
            run_id: The id of the run to get side effects for.
            pipeline_id: The id of the pipeline to get side effects for.
            stack_id: The id of the stack to get side effects for.
        """
        return self._get_stack_component_side_effects(
            component_id, run_id, pipeline_id, stack_id
        )

    @abstractmethod
    def _get_stack_component_side_effects(
        self, component_id: str, run_id: str, pipeline_id: str, stack_id: str
    ) -> Dict[Any, Any]:
        """Get the side effects of a stack component.

        Args:
            component_id: The ID of the stack component to get side effects for.
            run_id: The ID of the run to get side effects for.
            pipeline_id: The ID of the pipeline to get side effects for.
            stack_id: The ID of the stack to get side effects for.
        """

    def list_stack_component_types(self) -> List[StackComponentType]:
        """List all stack component types.

        Returns:
            A list of all stack component types.
        """
        return self._list_stack_component_types()

    @abstractmethod
    def _list_stack_component_types(self) -> List[StackComponentType]:
        """List all stack component types.

        Returns:
            A list of all stack component types.
        """

    def list_stack_component_flavors_by_type(
        self,
        component_type: StackComponentType,
    ) -> List[FlavorModel]:
        """List all stack component flavors by type.

        Args:
            component_type: The stack component for which to get flavors.

        Returns:
            List of stack component flavors.
        """
        return self._list_stack_component_flavors_by_type(component_type)

    @abstractmethod
    def _list_stack_component_flavors_by_type(
        self, component_type: StackComponentType
    ) -> List[FlavorModel]:
        """List all stack component flavors by type.

        Args:
            component_type: The stack component for which to get flavors.

        Returns:
            List of stack component flavors.
        """

    #  .------.
    # | USERS |
    # '-------'

    @property
    def active_user(self) -> UserModel:
        """The active user.

        Returns:
            The active user.
        """
        return self.get_user(self.active_user_name)

    @property
    @abstractmethod
    def active_user_name(self) -> str:
        """Gets the active username.

        Returns:
            The active username.
        """

    @property
    def users(self) -> List[UserModel]:
        """All registered users.

        Returns:
            A list of all registered users.
        """
        return self.list_users()

    # TODO: make the invite_token optional
    # TODO: [ALEX] add filtering param(s)
    def list_users(self, invite_token: str = None) -> List[UserModel]:
        """List all users.

        Args:
            invite_token: Token to use for the invitation.

        Returns:
            A list of all users.
        """
        return self._list_users(invite_token=invite_token)

    @abstractmethod
    def _list_users(self, invite_token: str = None) -> List[UserModel]:
        """List all users.

        Args:
            invite_token: The invite token to filter by.

        Returns:
            A list of all users.
        """

    def create_user(self, user: UserModel) -> UserModel:
        """Creates a new user.

        Args:
            user: The user model to create.

        Returns:
            The newly created user.

        Raises:
            EntityExistsError: If a user with the given name already exists.
        """
        self._track_event(AnalyticsEvent.CREATED_USER)
        return self._create_user(user)

    @abstractmethod
    def _create_user(self, user: UserModel) -> UserModel:
        """Creates a new user.

        Args:
            user: The user model to create.

        Returns:
            The newly created user.

        Raises:
            EntityExistsError: If a user with the given name already exists.
        """

    def get_user(
        self, user_name_or_id: str, invite_token: str = None
    ) -> UserModel:
        """Gets a specific user.

        Args:
            user_name_or_id: The name or ID of the user to get.
            invite_token: Token to use for the invitation.

        Returns:
            The requested user, if it was found.

        Raises:
            KeyError: If no user with the given name or ID exists.
        """
        # No tracking events, here for consistency
        return self._get_user(
            user_name_or_id=user_name_or_id, invite_token=invite_token
        )

    @abstractmethod
    def _get_user(
        self, user_name_or_id: str, invite_token: str = None
    ) -> UserModel:
        """Gets a specific user.

        Args:
            user_name_or_id: The name or ID of the user to get.
            invite_token: Token to use for the invitation.

        Returns:
            The requested user, if it was found.

        Raises:
            KeyError: If no user with the given name or ID exists.
        """

    def update_user(self, user_id: str, user: UserModel) -> UserModel:
        """Updates an existing user.

        Args:
            user_id: The ID of the user to update.
            user: The user model to use for the update.

        Returns:
            The updated user.

        Raises:
            KeyError: If no user with the given name exists.
        """
        # No tracking events, here for consistency
        return self._update_user(user_id, user)

    @abstractmethod
    def _update_user(self, user_id: str, user: UserModel) -> UserModel:
        """Update the user.

        Args:
            user_id: The ID of the user to update.
            user: The user model to use for the update.

        Returns:
            The updated user.

        Raises:
            KeyError: If no user with the given name exists.
        """

    def delete_user(self, user_id: str) -> None:
        """Deletes a user.

        Args:
            user_id: The ID of the user to delete.

        Raises:
            KeyError: If no user with the given ID exists.
        """
        self._track_event(AnalyticsEvent.DELETED_USER)
        return self._delete_user(user_id)

    @abstractmethod
    def _delete_user(self, user_id: str) -> None:
        """Deletes a user.

        Args:
            user_id: The ID of the user to delete.

        Raises:
            KeyError: If no user with the given ID exists.
        """

    # TODO: Check whether this needs to be an abstract method or not (probably?)
    @abstractmethod
    def get_invite_token(self, user_id: str) -> str:
        """Gets an invite token for a user.

        Args:
            user_id: ID of the user.

        Returns:
            The invite token for the specific user.
        """

    @abstractmethod
    def invalidate_invite_token(self, user_id: str) -> None:
        """Invalidates an invite token for a user.

        Args:
            user_id: ID of the user.
        """

    #  .------.
    # | TEAMS |
    # '-------'

    @property
    def teams(self) -> List[TeamModel]:
        """List all teams.

        Returns:
            A list of all teams.
        """
        return self._list_teams()

    @abstractmethod
    def _list_teams(self) -> List[TeamModel]:
        """List all teams.

        Returns:
            A list of all teams.
        """

    def create_team(self, team: TeamModel) -> TeamModel:
        """Creates a new team.

        Args:
            team: The team model to create.

        Returns:
            The newly created team.
        """
        self._track_event(AnalyticsEvent.CREATED_TEAM)
        return self._create_team(team)

    @abstractmethod
    def _create_team(self, team: TeamModel) -> TeamModel:
        """Creates a new team.

        Args:
            team: The team model to create.

        Returns:
            The newly created team.

        Raises:
            EntityExistsError: If a team with the given name already exists.
        """

    def get_team(self, team_name_or_id: str) -> TeamModel:
        """Gets a specific team.

        Args:
            team_name_or_id: Name or ID of the team to get.

        Returns:
            The requested team.

        Raises:
            KeyError: If no team with the given name or ID exists.
        """
        # No tracking events, here for consistency
        return self._get_team(team_name_or_id)

    @abstractmethod
    def _get_team(self, team_name_or_id: str) -> TeamModel:
        """Gets a specific team.

        Args:
            team_name_or_id: Name or ID of the team to get.

        Returns:
            The requested team.

        Raises:
            KeyError: If no team with the given name or ID exists.
        """

    def delete_team(self, team_id: str) -> None:
        """Deletes a team.

        Args:
            team_id: ID of the team to delete.

        Raises:
            KeyError: If no team with the given ID exists.
        """
        self._track_event(AnalyticsEvent.DELETED_TEAM)
        return self._delete_team(team_id)

    @abstractmethod
    def _delete_team(self, team_id: str) -> None:
        """Deletes a team.

        Args:
            team_id: ID of the team to delete.

        Raises:
            KeyError: If no team with the given ID exists.
        """

    @abstractmethod
    def add_user_to_team(self, user_id: str, team_id: str) -> None:
        """Adds a user to a team.

        Args:
            user_id: ID of the user to add to the team.
            team_id: ID of the team to which to add the user to.

        Raises:
            KeyError: If the team or user does not exist.
        """

    @abstractmethod
    def remove_user_from_team(self, user_id: str, team_id: str) -> None:
        """Removes a user from a team.

        Args:
            user_id: ID of the user to remove from the team.
            team_id: ID of the team from which to remove the user.

        Raises:
            KeyError: If the team or user does not exist.
        """

    @abstractmethod
    def get_users_for_team(self, team_id: str) -> List[UserModel]:
        """Fetches all users of a team.

        Args:
            team_id: The ID of the team for which to get users.

        Returns:
            A list of all users that are part of the team.

        Raises:
            KeyError: If no team with the given ID exists.
        """

    @abstractmethod
    def get_teams_for_user(self, user_id: str) -> List[TeamModel]:
        """Fetches all teams for a user.

        Args:
            user_id: The ID of the user for which to get all teams.

        Returns:
            A list of all teams that the user is part of.

        Raises:
            KeyError: If no user with the given ID exists.
        """

    #  .------.
    # | ROLES |
    # '-------'

    # TODO: create & delete roles?

    @property
    def roles(self) -> List[RoleModel]:
        """All registered roles.

        Returns:
            A list of all registered roles.
        """
        return self.list_roles()

    # TODO: [ALEX] add filtering param(s)
    @abstractmethod
    def list_roles(self) -> List[RoleModel]:
        """List all roles.

        Returns:
            A list of all roles.
        """

    def get_role_assignments_for_user(
        self,
        user_id: str,
        # include_team_roles: bool = True, # TODO: Remove these from the
        # SQLStore implementation
    ) -> List[RoleModel]:
        """Fetches all role assignments for a user.

        Args:
            user_id: ID of the user.

        Returns:
            List of role assignments for this user.

        Raises:
            KeyError: If no user or project with the given names exists.
        """
        return self._get_role_assignments_for_user(user_id)

    @abstractmethod
    def _get_role_assignments_for_user(self, user_id: str) -> List[RoleModel]:
        """Fetches all role assignments for a user.

        Args:
            user_id: ID of the user.

        Returns:
            List of role assignments for this user.

        Raises:
            KeyError: If no user or project with the given names exists.
        """

    def assign_role(self, user_id: str, role_id: str, project_id: str) -> None:
        """Assigns a role to a user or team, scoped to a specific project.

        Args:
            user_id: ID of the user.
            role_id: ID of the role to assign to the user.
            project_id: ID of the project in which to assign the role to the
                user.

        Raises:
            KeyError: If no user, role, or project with the given IDs exists.
        """
        return self._assign_role(user_id, role_id, project_id)

    @abstractmethod
    def _assign_role(self, user_id: str, role: RoleModel) -> None:
        """Assigns a role to a user or team, scoped to a specific project.

        Args:
            user_id: ID of the user.
            role_id: ID of the role to assign to the user.
            project_id: ID of the project in which to assign the role to the
                user.

        Raises:
            KeyError: If no user, role, or project with the given IDs exists.
        """

    def unassign_role(
        self, user_id: str, role_id: str, project_id: str
    ) -> None:
        """Unassigns a role from a user or team for a given project.

        Args:
            user_id: ID of the user.
            role_id: ID of the role to unassign.
            project_id: ID of the project in which to unassign the role from the
                user.

        Raises:
            KeyError: If the role was not assigned to the user in the given
                project.
        """
        self._track_event(AnalyticsEvent.DELETED_ROLE)
        return self._unassign_role(user_id, role_id, project_id)

    @abstractmethod
    def _unassign_role(
        self, user_id: str, role_id: str, project_id: str
    ) -> None:
        """Unassigns a role from a user or team for a given project.

        Args:
            user_id: ID of the user.
            role_id: ID of the role to unassign.
            project_id: ID of the project in which to unassign the role from the
                user.

        Raises:
            KeyError: If the role was not assigned to the user in the given
                project.
        """

    #  .----------------.
    # | METADATA_CONFIG |
    # '-----------------'

    @abstractmethod
    def get_metadata_config(
        self,
    ) -> Union[
        metadata_store_pb2.ConnectionConfig,
        metadata_store_pb2.MetadataStoreClientConfig,
    ]:
        """Get the TFX metadata config of this ZenStore.

        Returns:
            The TFX metadata config of this ZenStore.
        """

    #  .---------.
    # | PROJECTS |
    # '----------'

    @property
    def projects(self) -> List[ProjectModel]:
        """All registered projects.

        Returns:
            A list of all registered projects.
        """
        return self.list_projects()

    # TODO: [ALEX] add filtering param(s)
    def list_projects(self) -> List[ProjectModel]:
        """List all projects.

        Returns:
            A list of all projects.
        """
        return self._list_projects()

    @abstractmethod
    def _list_projects(self) -> List[ProjectModel]:
        """List all projects.

        Returns:
            A list of all projects.
        """

    def create_project(self, project: ProjectModel) -> ProjectModel:
        """Creates a new project.

        Args:
            project: The project to create.

        Returns:
            The newly created project.

        Raises:
            EntityExistsError: If a project with the given name already exists.
        """
        self._track_event(AnalyticsEvent.CREATED_PROJECT)
        return self._create_project(project)

    @abstractmethod
    def _create_project(self, project: ProjectModel) -> ProjectModel:
        """Creates a new project.

        Args:
            project: The project to create.

        Returns:
            The newly created project.

        Raises:
            EntityExistsError: If a project with the given name already exists.
        """

    def get_project(self, project_name_or_id: str) -> ProjectModel:
        """Get an existing project by name or ID.

        Args:
            project_name_or_id: Name or ID of the project to get.

        Returns:
            The requested project if one was found.

        Raises:
            KeyError: If there is no such project.
        """
        # No tracking events, here for consistency
        return self._get_project(project_name_or_id)

    @abstractmethod
    def _get_project(self, project_name_or_id: str) -> ProjectModel:
        """Get an existing project by name or ID.

        Args:
            project_name_or_id: Name or ID of the project to get.

        Returns:
            The requested project if one was found.

        Raises:
            KeyError: If there is no such project.
        """

    def update_project(
        self, project_name: str, project: ProjectModel
    ) -> ProjectModel:
        """Updates an existing project.

        Args:
            project_name: Name of the project to update.
            project: The project to use for the update.

        Returns:
            The updated project.

        Raises:
            KeyError: if the project does not exist.
        """
        # No tracking events, here for consistency
        return self._update_project(project_name, project)

    @abstractmethod
    def _update_project(
        self, project_name: str, project: ProjectModel
    ) -> ProjectModel:
        """Update an existing project.

        Args:
            project_name: Name of the project to update.
            project: The project to use for the update.

        Returns:
            The updated project.

        Raises:
            KeyError: if the project does not exist.
        """

    def delete_project(self, project_name: str) -> None:
        """Deletes a project.

        Args:
            project_name: Name of the project to delete.

        Raises:
            KeyError: If the project does not exist.
        """
        self._track_event(AnalyticsEvent.DELETED_PROJECT)
        return self._delete_project(project_name)

    @abstractmethod
    def _delete_project(self, project_name: str) -> None:
        """Deletes a project.

        Args:
            project_name: Name of the project to delete.

        Raises:
            KeyError: If no project with the given name exists.
        """

    def get_default_stack(self, project_name: str) -> StackModel:
        """Gets the default stack in a project.

        Args:
            project_name: Name of the project to get.

        Returns:
            The default stack in the project.

        Raises:
            KeyError: if the project doesn't exist.
        """
        return self._get_default_stack(project_name)

    @abstractmethod
    def _get_default_stack(self, project_name: str) -> StackModel:
        """Gets the default stack in a project.

        Args:
            project_name: Name of the project to get.

        Returns:
            The default stack in the project.

        Raises:
            KeyError: if the project doesn't exist.
        """

    def set_default_stack(self, project_name: str, stack_id: str) -> StackModel:
        """Sets the default stack in a project.

        Args:
            project_name: Name of the project to set.
            stack_id: The ID of the stack to set as the default.

        Raises:
            KeyError: if the project or stack doesn't exist.
        """
        return self._set_default_stack(project_name, stack_id)

    @abstractmethod
    def _set_default_stack(
        self, project_name: str, stack_id: str
    ) -> StackModel:
        """Sets the default stack in a project.

        Args:
            project_name: Name of the project to set.
            stack_id: The ID of the stack to set as the default.

        Raises:
            KeyError: if the project or stack doesn't exist.
        """

    #  .-------------.
    # | REPOSITORIES |
    # '--------------'

    # TODO: create repository?

    # TODO: [ALEX] add filtering param(s)
    def list_project_repositories(
        self, project_name: str
    ) -> List[CodeRepositoryModel]:
        """Gets all repositories in a project.

        Args:
            project_name: The name of the project.

        Returns:
            A list of all repositories in the project.

        Raises:
            KeyError: if the project doesn't exist.
        """
        return self._list_project_repositories(project_name)

    @abstractmethod
    def _list_project_repositories(
        self, project_name: str
    ) -> List[CodeRepositoryModel]:
        """Get all repositories in the project.

        Args:
            project_name: The name of the project.

        Returns:
            A list of all repositories in the project.

        Raises:
            KeyError: if the project doesn't exist.
        """

    def connect_project_repository(
        self, project_name: str, repository: CodeRepositoryModel
    ) -> CodeRepositoryModel:
        """Connects a repository to a project.

        Args:
            project_name: Name of the project to connect the repository to.
            repository: The repository to connect.

        Returns:
            The connected repository.

        Raises:
            KeyError: if the project or repository doesn't exist.
        """
        self._track_event(AnalyticsEvent.CONNECT_REPOSITORY)
        return self._connect_project_repository(project_name, repository)

    @abstractmethod
    def _connect_project_repository(
        self, project_name: str, repository: CodeRepositoryModel
    ) -> CodeRepositoryModel:
        """Connects a repository to a project.

        Args:
            project_name: Name of the project to connect the repository to.
            repository: The repository to connect.

        Returns:
            The connected repository.

        Raises:
            KeyError: if the project or repository doesn't exist.
        """

    def get_repository(self, repository_id: str) -> CodeRepositoryModel:
        """Gets a repository.

        Args:
            repository_id: The ID of the repository to get.

        Returns:
            The repository.

        Raises:
            KeyError: if the repository doesn't exist.
        """
        return self._get_repository(repository_id)

    @abstractmethod
    def _get_repository(self, repository_id: str) -> CodeRepositoryModel:
        """Get a repository by ID.

        Args:
            repository_id: The ID of the repository to get.

        Returns:
            The repository.

        Raises:
            KeyError: if the repository doesn't exist.
        """

    def update_repository(
        self, repository_id: str, repository: CodeRepositoryModel
    ):
        """Updates a repository.

        Args:
            repository_id: The ID of the repository to update.
            repository: The repository to use for the update.

        Returns:
            The updated repository.

        Raises:
            KeyError: if the repository doesn't exist.
        """
        self._track_event(AnalyticsEvent.UPDATE_REPOSITORY)
        return self._update_repository(repository_id, repository)

    @abstractmethod
    def _update_repository(
        self, repository_id: str, repository: CodeRepositoryModel
    ) -> CodeRepositoryModel:
        """Update a repository.

        Args:
            repository_id: The ID of the repository to update.
            repository: The repository to use for the update.

        Returns:
            The updated repository.

        Raises:
            KeyError: if the repository doesn't exist.
        """

    def delete_repository(self, repository_id: str):
        """Deletes a repository.

        Args:
            repository_id: The ID of the repository to delete.

        Raises:
            KeyError: if the repository doesn't exist.
        """
        self._track_event(AnalyticsEvent.DELETE_REPOSITORY)
        return self._delete_repository(repository_id)

    @abstractmethod
    def _delete_repository(self, repository_id: str) -> None:
        """Delete a repository.

        Args:
            repository_id: The ID of the repository to delete.

        Raises:
            KeyError: if the repository doesn't exist.
        """

    #  .-----.
    # | AUTH |
    # '------'

    def login(self) -> None:
        """Logs in to the server."""
        self._track_event(AnalyticsEvent.LOGIN)
        self._login()

    def _login(self) -> None:
        """Logs in to the server."""

    def logout(self) -> None:
        """Logs out of the server."""
        self._track_event(AnalyticsEvent.LOGOUT)
        self._logout()

    def _logout(self) -> None:
        """Logs out of the server."""

    #  .----------.
    # | PIPELINES |
    # '-----------'

    # TODO: [ALEX] add filtering param(s)
    def list_pipelines(self, project_name: str) -> List[PipelineModel]:
        """Gets all pipelines in a project.

        Args:
            project_name: Name of the project to get.

        Returns:
            A list of all pipelines in the project.

        Raises:
            KeyError: if the project doesn't exist.
        """
        return self._list_pipelines(project_name)

    @abstractmethod
    def _list_pipelines(self, project_name: str) -> List[PipelineModel]:
        """List all pipelines in the project.

        Args:
            project_name: Name of the project.

        Returns:
            A list of pipelines.

        Raises:
            KeyError: if the project does not exist.
        """

    def create_pipeline(
        self, project_name: str, pipeline: PipelineModel
    ) -> PipelineModel:
        """Creates a new pipeline in a project.

        Args:
            project_name: Name of the project to create the pipeline in.
            pipeline: The pipeline to create.

        Returns:
            The newly created pipeline.

        Raises:
            KeyError: if the project does not exist.
            EntityExistsError: If an identical pipeline already exists.
        """
        self._track_event(AnalyticsEvent.CREATE_PIPELINE)
        return self._create_pipeline(project_name, pipeline)

    @abstractmethod
    def _create_pipeline(
        self, project_name: str, pipeline: PipelineModel
    ) -> PipelineModel:
        """Creates a new pipeline in a project.

        Args:
            project_name: Name of the project to create the pipeline in.
            pipeline: The pipeline to create.

        Returns:
            The newly created pipeline.

        Raises:
            KeyError: if the project does not exist.
            EntityExistsError: If an identical pipeline already exists.
        """

    @abstractmethod
    def get_pipeline(self, pipeline_id: str) -> Optional[PipelineModel]:
        """Returns a pipeline for the given name.

        Args:
            pipeline_id: ID of the pipeline.

        Returns:
            PipelineModel if found, None otherwise.
        """

    def update_pipeline(
        self, pipeline_id: str, pipeline: PipelineModel
    ) -> PipelineModel:
        """Updates a pipeline.

        Args:
            pipeline_id: The ID of the pipeline to update.
            pipeline: The pipeline to use for the update.

        Returns:
            The updated pipeline.

        Raises:
            KeyError: if the pipeline doesn't exist.
        """
        self._track_event(AnalyticsEvent.UPDATE_PIPELINE)
        return self._update_pipeline(pipeline_id, pipeline)

    @abstractmethod
    def _update_pipeline(
        self, pipeline_id: str, pipeline: PipelineModel
    ) -> PipelineModel:
        """Updates a pipeline.

        Args:
            pipeline_id: The ID of the pipeline to update.
            pipeline: The pipeline to use for the update.

        Returns:
            The updated pipeline.

        Raises:
            KeyError: if the pipeline doesn't exist.
        """

    def delete_pipeline(self, pipeline_id: str) -> None:
        """Deletes a pipeline.

        Args:
            pipeline_id: The ID of the pipeline to delete.

        Raises:
            KeyError: if the pipeline doesn't exist.
        """
        self._track_event(AnalyticsEvent.DELETE_PIPELINE)
        return self._delete_pipeline(pipeline_id)

    @abstractmethod
    def _delete_pipeline(self, pipeline_id: str) -> None:
        """Deletes a pipeline.

        Args:
            pipeline_id: The ID of the pipeline to delete.

        Raises:
            KeyError: if the pipeline doesn't exist.
        """

    def get_pipeline_configuration(self, pipeline_id: str) -> Dict[Any, Any]:
        """Gets the pipeline configuration.

        Args:
            pipeline_id: The ID of the pipeline to get.

        Returns:
            The pipeline configuration.

        Raises:
            KeyError: if the pipeline doesn't exist.
        """
        return self._get_pipeline_configuration(pipeline_id)

    @abstractmethod
    def _get_pipeline_configuration(self, pipeline_id: str) -> Dict[Any, Any]:
        """Gets the pipeline configuration.

        Args:
            pipeline_id: The ID of the pipeline to get.

        Returns:
            The pipeline configuration.

        Raises:
            KeyError: if the pipeline doesn't exist.
        """

    # TODO: change into an abstract method
    # TODO: Note that this doesn't have a corresponding API endpoint (consider adding?)
    # TODO: Discuss whether we even need this, given that the endpoint is on
    # pipeline RUNs
    # TODO: [ALEX] add filtering param(s)
    def list_steps(self, pipeline_id: str) -> List[StepModel]:
        """List all steps for a specific pipeline.

        Args:
            pipeline_id: The id of the pipeline to get steps for.

        Returns:
            A list of all steps for the pipeline.
        """
        return self._list_steps(pipeline_id)

    @abstractmethod
    def _list_steps(self, pipeline_id: str) -> List[StepModel]:
        """List all steps.

        Args:
            pipeline_id: The ID of the pipeline to list steps for.

        Returns:
            A list of all steps.
        """

    #  .-----.
    # | RUNS |
    # '------'

    def get_pipeline_runs(self, pipeline_id: str) -> List[PipelineRunModel]:
        """Gets all pipeline runs in a pipeline.

        Args:
            pipeline_id: The ID of the pipeline to get.

        Returns:
            A list of all pipeline runs in the pipeline.

        Raises:
            KeyError: if the pipeline doesn't exist.
        """
        return self._get_pipeline_runs(pipeline_id)

    @abstractmethod
    def _get_pipeline_runs(self, pipeline_id: str) -> List[PipelineRunModel]:
        """Gets all pipeline runs in a pipeline.

        Args:
            pipeline_id: The ID of the pipeline to get.

        Returns:
            A list of all pipeline runs in the pipeline.

        Raises:
            KeyError: if the pipeline doesn't exist.
        """

    def create_pipeline_run(
        self, pipeline_id: str, pipeline_run: PipelineRunModel
    ) -> PipelineRunModel:
        """Creates a pipeline run.

        Args:
            pipeline_id: The ID of the pipeline to create the run in.
            pipeline_run: The pipeline run to create.

        Returns:
            The created pipeline run.

        Raises:
            KeyError: if the pipeline doesn't exist.
        """
        return self._create_pipeline_run(pipeline_id, pipeline_run)

    @abstractmethod
    def _create_pipeline_run(
        self, pipeline_id: str, pipeline_run: PipelineRunModel
    ) -> PipelineRunModel:
        """Creates a pipeline run.

        Args:
            pipeline_id: The ID of the pipeline to create the run in.
            pipeline_run: The pipeline run to create.

        Returns:
            The created pipeline run.

        Raises:
            KeyError: if the pipeline doesn't exist.
        """

    # TODO: [ALEX] add filtering param(s)
    def list_runs(
        self,
        project_name: Optional[str] = None,
        stack_id: Optional[str] = None,
        pipeline_id: Optional[str] = None,
        trigger_id: Optional[str] = None,
    ) -> List[PipelineRunModel]:
        """Gets all pipeline runs in a project.

        Args:
            project_name: Name of the project to get.
            stack_id: ID of the stack to get.
            pipeline_id: ID of the pipeline to get.
            trigger_id: ID of the trigger to get.

        Returns:
            A list of all pipeline runs in the project.

        Raises:
            KeyError: if the project doesn't exist.
        """
        return self._list_pipeline_runs(
            project_name=project_name,
            stack_id=stack_id,
            pipeline_id=pipeline_id,
            trigger_id=trigger_id,
        )

    # TODO: [ALEX] add filtering param(s)
    @abstractmethod
    def _list_pipeline_runs(
        self,
        project_name: Optional[str] = None,
        stack_id: Optional[str] = None,
        pipeline_id: Optional[str] = None,
        trigger_id: Optional[str] = None,
    ) -> List[PipelineRunModel]:
        """Gets all pipeline runs in a project.

        Args:
            project_name: Name of the project to get.
            stack_id: ID of the stack to get.
            pipeline_id: ID of the pipeline to get.
            trigger_id: ID of the trigger to get.

        Returns:
            A list of all pipeline runs in the project.

        Raises:
            KeyError: if the project doesn't exist.
        """

    def get_run(self, run_id: str) -> PipelineRunModel:
        """Gets a pipeline run.

        Args:
            run_id: The ID of the pipeline run to get.

        Returns:
            The pipeline run.

        Raises:
            KeyError: if the pipeline run doesn't exist.
        """
        return self._get_run(run_id)

    @abstractmethod
    def _get_run(self, run_id: str) -> PipelineRunModel:
        """Gets a pipeline run.

        Args:
            run_id: The ID of the pipeline run to get.

        Returns:
            The pipeline run.

        Raises:
            KeyError: if the pipeline run doesn't exist.
        """

    def update_run(
        self, run_id: str, run: PipelineRunModel
    ) -> PipelineRunModel:
        """Updates a pipeline run.

        Args:
            run_id: The ID of the pipeline run to update.
            run: The pipeline run to use for the update.

        Returns:
            The updated pipeline run.

        Raises:
            KeyError: if the pipeline run doesn't exist.
        """
        return self._update_run(run_id, run)

    @abstractmethod
    def _update_run(
        self, run_id: str, run: PipelineRunModel
    ) -> PipelineRunModel:
        """Updates a pipeline run.

        Args:
            run_id: The ID of the pipeline run to update.
            run: The pipeline run to use for the update.

        Returns:
            The updated pipeline run.

        Raises:
            KeyError: if the pipeline run doesn't exist.
        """

    def delete_run(self, run_id: str) -> None:
        """Deletes a pipeline run.

        Args:
            run_id: The ID of the pipeline run to delete.

        Raises:
            KeyError: if the pipeline run doesn't exist.
        """
        return self._delete_run(run_id)

    @abstractmethod
    def _delete_run(self, run_id: str) -> None:
        """Deletes a pipeline run.

        Args:
            run_id: The ID of the pipeline run to delete.

        Raises:
            KeyError: if the pipeline run doesn't exist.
        """

    # TODO: figure out args and output for this
    def get_run_dag(self, run_id: str) -> str:
        """Gets the DAG for a pipeline run.

        Args:
            run_id: The ID of the pipeline run to get.

        Returns:
            The DAG for the pipeline run.

        Raises:
            KeyError: if the pipeline run doesn't exist.
        """
        return self._get_run_dag(run_id)

    # TODO: figure out args and output for this
    @abstractmethod
    def _get_run_dag(self, run_id: str) -> str:
        """Gets the DAG for a pipeline run.

        Args:
            run_id: The ID of the pipeline run to get.

        Returns:
            The DAG for the pipeline run.

        Raises:
            KeyError: if the pipeline run doesn't exist.
        """

    def get_run_runtime_configuration(self, run_id: str) -> Dict:
        """Gets the runtime configuration for a pipeline run.

        Args:
            run_id: The ID of the pipeline run to get.

        Returns:
            The runtime configuration for the pipeline run.

        Raises:
            KeyError: if the pipeline run doesn't exist.
        """
        return self._get_run_runtime_configuration(run_id)

    @abstractmethod
    def _get_run_runtime_configuration(self, run_id: str) -> Dict:
        """Gets the runtime configuration for a pipeline run.

        Args:
            run_id: The ID of the pipeline run to get.

        Returns:
            The runtime configuration for the pipeline run.

        Raises:
            KeyError: if the pipeline run doesn't exist.
        """

    # TODO: Figure out what exactly gets returned from this
    def get_run_component_side_effects(
        self,
        run_id: str,
        component_id: Optional[str] = None,
        component_type: Optional[StackComponentType] = None,
    ) -> Dict:
        """Gets the side effects for a component in a pipeline run.

        Args:
            run_id: The ID of the pipeline run to get.
            component_id: The ID of the component to get.

        Returns:
            The side effects for the component in the pipeline run.

        Raises:
            KeyError: if the pipeline run doesn't exist.
        """
        return self._get_run_component_side_effects(
            run_id, component_id=component_id, component_type=component_type
        )

    @abstractmethod
    def _get_run_component_side_effects(
        self,
        run_id: str,
        component_id: Optional[str] = None,
        component_type: Optional[StackComponentType] = None,
    ) -> Dict:
        """Gets the side effects for a component in a pipeline run.

        Args:
            run_id: The ID of the pipeline run to get.
            component_id: The ID of the component to get.

        Returns:
            The side effects for the component in the pipeline run.

        Raises:
            KeyError: if the pipeline run doesn't exist.
        """

    #  .------.
    # | STEPS |
    # '-------'

    # TODO: [ALEX] add filtering param(s)
    def list_run_steps(self, run_id: str) -> List[StepModel]:
        """Gets all steps in a pipeline run.

        Args:
            run_id: The ID of the pipeline run to get.

        Returns:
            A list of all steps in the pipeline run.

        Raises:
            KeyError: if the pipeline run doesn't exist.
        """
        return self._list_run_steps(run_id)

    # TODO: [ALEX] add filtering param(s)
    @abstractmethod
    def _list_run_steps(self, run_id: str) -> List[StepModel]:
        """Gets all steps in a pipeline run.

        Args:
            run_id: The ID of the pipeline run to get.

        Returns:
            A list of all steps in the pipeline run.

        Raises:
            KeyError: if the pipeline run doesn't exist.
        """

    # TODO: change into an abstract method
    def get_run_step(self, step_id: str) -> StepModel:
        """Get a step by id.

        Args:
            step_id: The id of the step to get.

        Returns:
            The step with the given id.
        """
        return self._get_run_step(step_id)

    @abstractmethod
    def _get_run_step(self, step_id: str) -> StepModel:
        """Get a step by ID.

        Args:
            step_id: The ID of the step to get.

        Returns:
            The step.

        Raises:
            KeyError: if the step doesn't exist.
        """

    # TODO: change into an abstract method
    # TODO: use the correct return value + also amend the endpoint as well
    # TODO: use an ArtifactModel for this instead of ArtifactView, to break the
    #       dependency on Repository
    def get_run_step_outputs(self, step_id: str) -> Dict[str, ArtifactView]:
        """Get a list of outputs for a specific step.

        Args:
            step_id: The id of the step to get outputs for.

        Returns:
            A list of Dicts mapping artifact names to the output artifacts for the step.
        """
        return self._get_run_step_outputs(step_id)

    @abstractmethod
    def _get_run_step_outputs(self, step_id: str) -> Dict[str, ArtifactView]:
        """Get the outputs of a step.

        Args:
            step_id: The ID of the step to get outputs for.

        Returns:
            The outputs of the step.
        """

    # TODO: change into an abstract method
    # TODO: Note that this doesn't have a corresponding API endpoint (consider adding?)
    def get_run_step_inputs(self, step_id: str) -> Dict[str, ArtifactView]:
        """Get a list of inputs for a specific step.

        Args:
            step_id: The id of the step to get inputs for.

        Returns:
            A list of Dicts mapping artifact names to the input artifacts for the step.
        """
        return self._get_run_step_inputs(step_id)

    @abstractmethod
    def _get_run_step_inputs(self, step_id: str) -> Dict[str, ArtifactView]:
        """Get the inputs of a step.

        Args:
            step_id: The ID of the step to get inputs for.

        Returns:
            The inputs of the step.
        """

    # # Public facing APIs
    # # TODO [ENG-894]: Refactor these with the proxy pattern, as noted in
    # #  the [review comment](https://github.com/zenml-io/zenml/pull/589#discussion_r875003334)

    # TODO: consider using team_id instead
    def get_role(self, role_name: str) -> RoleModel:
        """Gets a specific role.

        Args:
            role_name: Name of the role to get.

        Returns:
            The requested role.
        """
        # No tracking events, here for consistency
        return self._get_role(role_name)

    # TODO: consider using team_id instead
    def create_role(self, role_name: str) -> RoleModel:
        """Creates a new role.

        Args:
            role_name: Unique role name.

        Returns:
            The newly created role.
        """
        self._track_event(AnalyticsEvent.CREATED_ROLE)
        return self._create_role(role_name)

    def create_flavor(
        self,
        source: str,
        name: str,
        stack_component_type: StackComponentType,
    ) -> FlavorModel:
        """Creates a new flavor.

        Args:
            source: the source path to the implemented flavor.
            name: the name of the flavor.
            stack_component_type: the corresponding StackComponentType.

        Returns:
            The newly created flavor.
        """
        analytics_metadata = {
            "type": stack_component_type.value,
        }
        self._track_event(
            AnalyticsEvent.CREATED_FLAVOR,
            metadata=analytics_metadata,
        )
        return self._create_flavor(source, name, stack_component_type)

    # LEGACY CODE FROM THE PREVIOUS VERSION OF BASEZENSTORE

    # Private interface (must be implemented, not to be called by user):
    @abstractmethod
    def _get_stack_component_names(
        self, component_type: StackComponentType
    ) -> List[str]:
        """Get names of all registered stack components of a given type.

        Args:
            component_type: The type of the component to list names for.

        Returns:
            A list of names as strings.
        """

    @abstractmethod
    def _delete_stack_component(
        self, component_type: StackComponentType, name: str
    ) -> None:
        """Remove a StackComponent from storage.

        Args:
            component_type: The type of component to delete.
            name: Then name of the component to delete.

        Raises:
            KeyError: If no component exists for given type and name.
        """

    # User, project and role management

    @property
    @abstractmethod
    def role_assignments(self) -> List[RoleModel]:
        """All registered role assignments.

        Returns:
            A list of all registered role assignments.
        """

    @abstractmethod
    def _get_role(self, role_name: str) -> RoleModel:
        """Gets a specific role.

        Args:
            role_name: Name of the role to get.

        Returns:
            The requested role.

        Raises:
            KeyError: If no role with the given name exists.
        """

    @abstractmethod
    def _create_role(self, role_name: str) -> RoleModel:
        """Creates a new role.

        Args:
            role_name: Unique role name.

        Returns:
            The newly created role.

        Raises:
            EntityExistsError: If a role with the given name already exists.
        """

    @abstractmethod
    def revoke_role(
        self,
        role_name: str,
        entity_name: str,
        project_name: Optional[str] = None,
        is_user: bool = True,
    ) -> None:
        """Revokes a role from a user or team.

        Args:
            role_name: Name of the role to revoke.
            entity_name: User or team name.
            project_name: Optional project name.
            is_user: Boolean indicating whether the given `entity_name` refers
                to a user.

        Raises:
            KeyError: If no role, entity or project with the given names exists.
        """

    @abstractmethod
    def get_role_assignments_for_team(
        self,
        team_name: str,
        project_name: Optional[str] = None,
    ) -> List[RoleModel]:
        """Fetches all role assignments for a team.

        Args:
            team_name: Name of the user.
            project_name: Optional filter to only return roles assigned for
                this project.

        Returns:
            List of role assignments for this team.

        Raises:
            KeyError: If no team or project with the given names exists.
        """

    # Pipelines and pipeline runs

    @abstractmethod
    def get_pipeline_run(
        self, pipeline: PipelineModel, run_name: str
    ) -> Optional[PipelineRunModel]:
        """Gets a specific run for the given pipeline.

        Args:
            pipeline: The pipeline for which to get the run.
            run_name: The name of the run to get.

        Returns:
            The pipeline run with the given name.
        """

    # TODO: [ALEX] add filtering param(s)
    # TODO: Consider changing to list_runs...
    @abstractmethod
    def get_pipeline_runs(
        self, pipeline: PipelineModel
    ) -> Dict[str, PipelineRunModel]:
        """Gets all runs for the given pipeline.

        Args:
            pipeline: a Pipeline object for which you want the runs.

        Returns:
            A dictionary of pipeline run names to PipelineRunView.
        """

    @abstractmethod
    def get_pipeline_run_wrapper(
        self,
        pipeline_name: str,
        run_name: str,
        project_name: Optional[str] = None,
    ) -> PipelineRunModel:
        """Gets a pipeline run.

        Args:
            pipeline_name: Name of the pipeline for which to get the run.
            run_name: Name of the pipeline run to get.
            project_name: Optional name of the project from which to get the
                pipeline run.

        Raises:
            KeyError: If no pipeline run (or project) with the given name
                exists.
        """

    @abstractmethod
    def get_pipeline_run_wrappers(
        self, pipeline_name: str, project_name: Optional[str] = None
    ) -> List[PipelineRunModel]:
        """Gets pipeline runs.

        Args:
            pipeline_name: Name of the pipeline for which to get runs.
            project_name: Optional name of the project from which to get the
                pipeline runs.
        """

    @abstractmethod
    def get_pipeline_run_steps(
        self, pipeline_run: PipelineRunModel
    ) -> Dict[str, StepModel]:
        """Gets all steps for the given pipeline run.

        Args:
            pipeline_run: The pipeline run to get the steps for.

        Returns:
            A dictionary of step names to step views.
        """

    @abstractmethod
    def get_step_status(self, step: StepModel) -> ExecutionStatus:
        """Gets the execution status of a single step.

        Args:
            step (StepView): The step to get the status for.

        Returns:
            ExecutionStatus: The status of the step.
        """

    @abstractmethod
    def get_producer_step_from_artifact(self, artifact_id: int) -> StepModel:
        """Returns original StepView from an ArtifactView.

        Args:
            artifact_id: ID of the ArtifactView to be queried.

        Returns:
            Original StepView that produced the artifact.
        """

    @abstractmethod
    def register_pipeline_run(
        self,
        pipeline_run: PipelineRunModel,
    ) -> None:
        """Registers a pipeline run.

        Args:
            pipeline_run: The pipeline run to register.

        Raises:
            EntityExistsError: If a pipeline run with the same name already
                exists.
        """

    # Stack component flavors

    @property
    @abstractmethod
    def flavors(self) -> List[FlavorModel]:
        """All registered flavors.

        Returns:
            A list of all registered flavors.
        """

    @abstractmethod
    def _create_flavor(
        self,
        source: str,
        name: str,
        stack_component_type: StackComponentType,
    ) -> FlavorModel:
        """Creates a new flavor.

        Args:
            source: the source path to the implemented flavor.
            name: the name of the flavor.
            stack_component_type: the corresponding StackComponentType.

        Returns:
            The newly created flavor.

        Raises:
            EntityExistsError: If a flavor with the given name and type
                already exists.
        """

    @abstractmethod
    def get_flavors_by_type(
        self, component_type: StackComponentType
    ) -> List[FlavorModel]:
        """Fetch all flavor defined for a specific stack component type.

        Args:
            component_type: The type of the stack component.

        Returns:
            List of all the flavors for the given stack component type.
        """

    @abstractmethod
    def get_flavor_by_name_and_type(
        self,
        flavor_name: str,
        component_type: StackComponentType,
    ) -> FlavorModel:
        """Fetch a flavor by a given name and type.

        Args:
            flavor_name: The name of the flavor.
            component_type: Optional, the type of the component.

        Returns:
            Flavor instance if it exists

        Raises:
            KeyError: If no flavor exists with the given name and type
                or there are more than one instances
        """

    # Common code (internal implementations, private):

    def _track_event(
        self,
        event: Union[str, AnalyticsEvent],
        metadata: Optional[Dict[str, Any]] = None,
    ) -> bool:
        """Track an analytics event.

        Args:
            event: The event to track.
            metadata: Additional metadata to track with the event.

        Returns:
            True if the event was successfully tracked, False otherwise.
        """
        if self.track_analytics:
            return track_event(event, metadata)
        return False

    class Config:
        """Pydantic configuration class."""

        # Validate attributes when assigning them. We need to set this in order
        # to have a mix of mutable and immutable attributes
        validate_assignment = True
        # Ignore extra attributes from configs of previous ZenML versions
        extra = "ignore"
        # all attributes with leading underscore are private and therefore
        # are mutable and not included in serialization
        underscore_attrs_are_private = True<|MERGE_RESOLUTION|>--- conflicted
+++ resolved
@@ -639,23 +639,12 @@
         Returns:
             All stack components currently registered.
         """
-<<<<<<< HEAD
         return self._list_stack_components(project_id=project_id,
                                            type=type,
                                            flavor_name=flavor_name,
                                            user_id=user_id,
                                            name=name,
                                            is_shared=is_shared)
-=======
-        return self._list_stack_components(
-            project_id=project_id,
-            type=type,
-            flavor_name=flavor_name,
-            owner=owner,
-            name=name,
-            is_shared=is_shared,
-        )
->>>>>>> b18fd585
 
     @abstractmethod
     def _list_stack_components(
