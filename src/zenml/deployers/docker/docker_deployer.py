--- conflicted
+++ resolved
@@ -52,7 +52,7 @@
     DeploymentNotFoundError,
     DeploymentProvisionError,
 )
-from zenml.deployers.serving.entrypoint_configuration import (
+from zenml.deployers.server.entrypoint_configuration import (
     AUTH_KEY_OPTION,
     PORT_OPTION,
     DeploymentEntrypointConfiguration,
@@ -263,17 +263,10 @@
         secrets: Dict[str, str],
         timeout: int,
     ) -> DeploymentOperationalState:
-<<<<<<< HEAD
         """Deploy a pipeline as a Docker container.
 
         Args:
             deployment: The deployment to run as a Docker container.
-=======
-        """deploy a pipeline as a Docker container.
-
-        Args:
-            deployment: The deployment to deploy as a Docker container.
->>>>>>> fae2ef66
             stack: The stack the pipeline will be deployed on.
             environment: A dictionary of environment variables to set on the
                 deployment.
@@ -601,11 +594,7 @@
     """Docker deployer settings.
 
     Attributes:
-<<<<<<< HEAD
         port: The port to expose the deployment on.
-=======
-        port: The port to deploy the deployment on.
->>>>>>> fae2ef66
         allocate_port_if_busy: If True, allocate a free port if the configured
             port is busy.
         port_range: The range of ports to search for a free port.
