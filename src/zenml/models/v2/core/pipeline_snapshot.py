--- conflicted
+++ resolved
@@ -297,11 +297,6 @@
 class PipelineSnapshotResponseResources(ProjectScopedResponseResources):
     """Run snapshot resources."""
 
-<<<<<<< HEAD
-    deployment: Optional[DeploymentResponse] = Field(
-        default=None,
-        title="The deployment associated with the snapshot.",
-=======
     pipeline: PipelineResponse = Field(
         title="The pipeline associated with the snapshot."
     )
@@ -318,7 +313,10 @@
     code_reference: Optional[CodeReferenceResponse] = Field(
         default=None,
         title="The code reference associated with the snapshot.",
->>>>>>> 244c4895
+    )
+    deployment: Optional[DeploymentResponse] = Field(
+        default=None,
+        title="The deployment associated with the snapshot.",
     )
     tags: List[TagResponse] = Field(
         default=[],
